name: Tests

on:
  push:
    branches: ["unraid_develop", "exp/*", "dependabot/*"]
  pull_request:
    types:
      - opened
      - edit

  workflow_dispatch:

concurrency:
  group: ${{ github.workflow }}-${{ github.ref }}
  cancel-in-progress: true

jobs:
  # Job to detect what has changed so we don't run e.g. Rust checks on PRs that
  # don't modify Rust code.
  changes:
    runs-on: ubuntu-latest
    outputs:
      rust: ${{ !startsWith(github.ref, 'refs/pull/') || steps.filter.outputs.rust }}
    steps:
    - uses: dorny/paths-filter@v2
      id: filter
      # We only check on PRs
      if: startsWith(github.ref, 'refs/pull/')
      with:
        filters: |
          rust:
            - 'rust/**'
            - 'Cargo.toml'

  check-sampleconfig:
    runs-on: ubuntu-latest
    steps:
      - uses: actions/checkout@v3
<<<<<<< HEAD

      - uses: "realtyem/setup-python-poetry@develop"
        id: setup-python-poetry
=======
      - uses: actions/setup-python@v4
        with:
          python-version: "3.x"
      - uses: matrix-org/setup-python-poetry@v1
>>>>>>> 19a57f4a
        with:
          python-version: "3.10"
          extras: "all"

      - run: poetry run scripts-dev/generate_sample_config.sh --check
      - run: poetry run scripts-dev/config-lint.sh

  check-schema-delta:
    runs-on: ubuntu-22.04
    steps:
      - uses: actions/checkout@v3
      - uses: actions/setup-python@v4
        with:
<<<<<<< HEAD
          python-version: "3.10"
=======
          python-version: "3.x"
>>>>>>> 19a57f4a
      - run: "pip install 'click==8.1.1' 'GitPython>=3.1.20'"
      - run: scripts-dev/check_schema_delta.py --force-colors

  lint:
    uses: "matrix-org/backend-meta/.github/workflows/python-poetry-ci.yml@v1"
    with:
      typechecking-extras: "all"

  lint-crlf:
    runs-on: ubuntu-22.04
    steps:
      - uses: actions/checkout@v3
      - name: Check line endings
        run: scripts-dev/check_line_terminators.sh

  lint-newsfile:
    if: ${{ (github.base_ref == 'develop'  || contains(github.base_ref, 'release-')) && github.actor != 'dependabot[bot]' }}
    runs-on: ubuntu-22.04
    steps:
      - uses: actions/checkout@v3
        with:
          ref: ${{ github.event.pull_request.head.sha }}
          fetch-depth: 0
      - uses: actions/setup-python@v4
        with:
<<<<<<< HEAD
          python-version: "3.10"
=======
          python-version: "3.x"
>>>>>>> 19a57f4a
      - run: "pip install 'towncrier>=18.6.0rc1'"
      - run: scripts-dev/check-newsfragment.sh
        env:
          PULL_REQUEST_NUMBER: ${{ github.event.number }}

  lint-pydantic:
    runs-on: ubuntu-22.04
    steps:
      - uses: actions/checkout@v3
        with:
          ref: ${{ github.event.pull_request.head.sha }}
      - uses: "realtyem/setup-python-poetry@develop"
        with:
          python-version: "3.10"
          extras: "all"

#      - run: poetry update --only main
      - run: poetry run scripts-dev/check_pydantic_models.py

  lint-clippy:
    runs-on: ubuntu-22.04
    needs: changes
    if: ${{ needs.changes.outputs.rust == 'true' }}

    steps:
      - uses: actions/checkout@v3

      - name: Install Rust
        # There don't seem to be versioned releases of this action per se: for each rust
        # version there is a branch which gets constantly rebased on top of master.
        # We pin to a specific commit for paranoia's sake.
        uses: dtolnay/rust-toolchain@55c7845fad90d0ae8b2e83715cb900e5e861e8cb
        with:
            toolchain: 1.58.1
            components: clippy
      - uses: Swatinem/rust-cache@v2

      - run: cargo clippy

  lint-rustfmt:
    runs-on: ubuntu-22.04
    needs: changes
    if: ${{ needs.changes.outputs.rust == 'true' }}

    steps:
      - uses: actions/checkout@v3

      - name: Install Rust
        # There don't seem to be versioned releases of this action per se: for each rust
        # version there is a branch which gets constantly rebased on top of master.
        # We pin to a specific commit for paranoia's sake.
        uses: dtolnay/rust-toolchain@55c7845fad90d0ae8b2e83715cb900e5e861e8cb
        with:
          toolchain: 1.58.1
          components: rustfmt
      - uses: Swatinem/rust-cache@v2

      - run: cargo fmt --check

  prewarm-cache:
    runs-on: ubuntu-22.04
    steps:
      - name: Checkout
        uses: actions/checkout@v3

      - name: Set up Docker Buildx
        id: buildx
        uses: docker/setup-buildx-action@v2

      - name: Build and push
        uses: docker/build-push-action@v3
        with:
          context: .
          push: false
          file: "docker/Dockerfile-unified"
          tags: "realtyem/synapse:latest"
          outputs: type=docker,dest=/tmp/synapse-prewarm.tar
          cache-from: type=gha
          #cache-to: type=gha,mode=max

      - name: Upload artifact
        uses: actions/upload-artifact@v3
        with:
          name: synapse-prewarm
          path: /tmp/synapse-prewarm.tar


  # Dummy step to gate other tests on without repeating the whole list
  linting-done:
    if: ${{ !cancelled() }} # Run this even if prior jobs were skipped
    needs:
      - lint
      - lint-crlf
#      - lint-newsfile
      - lint-pydantic
      - check-sampleconfig
      - check-schema-delta
      - lint-clippy
      - lint-rustfmt
      - prewarm-cache
    runs-on: ubuntu-22.04
    steps:
      - run: "true"

  calculate-test-jobs:
    if: ${{ !cancelled() && !failure() }} # Allow previous steps to be skipped, but not fail
    needs: linting-done
    runs-on: ubuntu-22.04
    steps:
      - uses: actions/checkout@v3
      - uses: actions/setup-python@v4
        with:
<<<<<<< HEAD
          python-version: '3.10'
=======
          python-version: "3.x"
>>>>>>> 19a57f4a
      - id: get-matrix
        run: .ci/scripts/calculate_jobs.py
    outputs:
      trial_test_matrix: ${{ steps.get-matrix.outputs.trial_test_matrix }}
      sytest_test_matrix: ${{ steps.get-matrix.outputs.sytest_test_matrix }}

  trial:
    if: ${{ !cancelled() && !failure() }} # Allow previous steps to be skipped, but not fail
    needs: calculate-test-jobs
    runs-on: ubuntu-22.04
    strategy:
      matrix:
        job: ${{ fromJson(needs.calculate-test-jobs.outputs.trial_test_matrix) }}
    steps:
      - uses: actions/checkout@v3
      - run: sudo apt-get -qq install xmlsec1
      - name: Set up PostgreSQL ${{ matrix.job.postgres-version }}
        if: ${{ matrix.job.postgres-version }}
        run: |
          docker run -d -p 5432:5432 \
            -e POSTGRES_PASSWORD=postgres \
            -e POSTGRES_INITDB_ARGS="--lc-collate C --lc-ctype C --encoding UTF8" \
            postgres:${{ matrix.job.postgres-version }}

      - name: Install Rust
        # There don't seem to be versioned releases of this action per se: for each rust
        # version there is a branch which gets constantly rebased on top of master.
        # We pin to a specific commit for paranoia's sake.
        uses: dtolnay/rust-toolchain@55c7845fad90d0ae8b2e83715cb900e5e861e8cb
        with:
            toolchain: 1.58.1
      - uses: Swatinem/rust-cache@v2

      - uses: "realtyem/setup-python-poetry@develop"
        with:
          python-version: ${{ matrix.job.python-version }}
          extras: ${{ matrix.job.extras }}
      - name: Await PostgreSQL
        if: ${{ matrix.job.postgres-version }}
        timeout-minutes: 2
        run: until pg_isready -h localhost; do sleep 1; done
      - run: poetry run trial --jobs=4 tests
        env:
          SYNAPSE_POSTGRES: ${{ matrix.job.database == 'postgres' || '' }}
          SYNAPSE_POSTGRES_HOST: localhost
          SYNAPSE_POSTGRES_USER: postgres
          SYNAPSE_POSTGRES_PASSWORD: postgres
      - name: Dump logs
        # Logs are most useful when the command fails, always include them.
        if: ${{ always() }}
        # Note: Dumps to workflow logs instead of using actions/upload-artifact
        #       This keeps logs colocated with failing jobs
        #       It also ignores find's exit code; this is a best effort affair
        run: >-
          find _trial_temp -name '*.log'
          -exec echo "::group::{}" \;
          -exec cat {} \;
          -exec echo "::endgroup::" \;
          || true

  trial-olddeps:
    # Note: sqlite only; no postgres
    if: ${{ !cancelled() && !failure() }} # Allow previous steps to be skipped, but not fail
    needs: linting-done
    runs-on: ubuntu-20.04
    steps:
      - uses: actions/checkout@v3

      - name: Install Rust
        # There don't seem to be versioned releases of this action per se: for each rust
        # version there is a branch which gets constantly rebased on top of master.
        # We pin to a specific commit for paranoia's sake.
        uses: dtolnay/rust-toolchain@55c7845fad90d0ae8b2e83715cb900e5e861e8cb
        with:
            toolchain: 1.58.1
      - uses: Swatinem/rust-cache@v2

      # There aren't wheels for some of the older deps, so we need to install
      # their build dependencies
      - run: |
          sudo apt-get -qq install build-essential libffi-dev python-dev \
          libxml2-dev libxslt-dev xmlsec1 zlib1g-dev libjpeg-dev libwebp-dev

      - uses: actions/setup-python@v4
        with:
          python-version: '3.7'

      # Calculating the old-deps actually takes a bunch of time, so we cache the
      # pyproject.toml / poetry.lock. We need to cache pyproject.toml as
      # otherwise the `poetry install` step will error due to the poetry.lock
      # file being outdated.
      #
      # This caches the output of `Prepare old deps`, which should generate the
      # same `pyproject.toml` and `poetry.lock` for a given `pyproject.toml` input.
      - uses: actions/cache@v3
        id: cache-poetry-old-deps
        name: Cache poetry.lock
        with:
          path: |
            poetry.lock
            pyproject.toml
          key: poetry-old-deps2-${{ hashFiles('pyproject.toml') }}
      - name: Prepare old deps
        if: steps.cache-poetry-old-deps.outputs.cache-hit != 'true'
        run: .ci/scripts/prepare_old_deps.sh

      # We only now install poetry so that `setup-python-poetry` caches the
      # right poetry.lock's dependencies.
      - uses: "realtyem/setup-python-poetry@develop"
        with:
          python-version: "3.7"
          extras: "all test"
      - run: poetry run trial -j4 tests
      - name: Dump logs
        # Logs are most useful when the command fails, always include them.
        if: ${{ always() }}
        # Note: Dumps to workflow logs instead of using actions/upload-artifact
        #       This keeps logs colocated with failing jobs
        #       It also ignores find's exit code; this is a best effort affair
        run: >-
          find _trial_temp -name '*.log'
          -exec echo "::group::{}" \;
          -exec cat {} \;
          -exec echo "::endgroup::" \;
          || true

#  trial-pypy:
    # Very slow; only run if the branch name includes 'pypy'
    # Note: sqlite only; no postgres. Completely untested since poetry move.
#    if: ${{ contains(github.ref, 'pypy') && !failure() && !cancelled() }}
#    needs: linting-done
#    runs-on: ubuntu-latest
#    strategy:
#      matrix:
#        python-version: ["pypy-3.7"]
#        extras: ["all"]

#    steps:
#      - uses: actions/checkout@v3
      # Install libs necessary for PyPy to build binary wheels for dependencies
#      - run: sudo apt-get -qq install xmlsec1 libxml2-dev libxslt-dev
#      - uses: matrix-org/setup-python-poetry@v1
#        with:
#          python-version: ${{ matrix.python-version }}
#          extras: ${{ matrix.extras }}
#      - run: poetry run trial --jobs=4 tests
#      - name: Dump logs
        # Logs are most useful when the command fails, always include them.
#        if: ${{ always() }}
        # Note: Dumps to workflow logs instead of using actions/upload-artifact
        #       This keeps logs colocated with failing jobs
        #       It also ignores find's exit code; this is a best effort affair
#        run: >-
#          find _trial_temp -name '*.log'
#          -exec echo "::group::{}" \;
#          -exec cat {} \;
#          -exec echo "::endgroup::" \;
#          || true

  sytest:
    if: ${{ !failure() && !cancelled() }}
    needs: calculate-test-jobs
    runs-on: ubuntu-22.04
    container:
      image: matrixdotorg/sytest-synapse:${{ matrix.job.sytest-tag }}
      volumes:
        - ${{ github.workspace }}:/src
      env:
        SYTEST_BRANCH: ${{ github.head_ref }}
        POSTGRES: ${{ matrix.job.postgres && 1}}
        MULTI_POSTGRES: ${{ (matrix.job.postgres == 'multi-postgres') && 1}}
        WORKERS: ${{ matrix.job.workers && 1 }}
        BLACKLIST: ${{ matrix.job.workers && 'synapse-blacklist-with-workers' }}
        TOP: ${{ github.workspace }}

    strategy:
      fail-fast: false
      matrix:
        job: ${{ fromJson(needs.calculate-test-jobs.outputs.sytest_test_matrix) }}

    steps:
      - uses: actions/checkout@v3
      - name: Prepare test blacklist
        run: cat sytest-blacklist .ci/worker-blacklist > synapse-blacklist-with-workers

      - name: Install Rust
        # There don't seem to be versioned releases of this action per se: for each rust
        # version there is a branch which gets constantly rebased on top of master.
        # We pin to a specific commit for paranoia's sake.
        uses: dtolnay/rust-toolchain@55c7845fad90d0ae8b2e83715cb900e5e861e8cb
        with:
            toolchain: 1.58.1
      - uses: Swatinem/rust-cache@v2
#      - name: Ensure sytest runs `pip install`
        # Delete the lockfile so sytest will `pip install` rather than `poetry install`
#        run: rm /src/poetry.lock
#        working-directory: /src
      - name: Run SyTest
        run: /bootstrap.sh synapse
        working-directory: /src
      - name: Summarise results.tap
        if: ${{ always() }}
        run: /sytest/scripts/tap_to_gha.pl /logs/results.tap
      - name: Upload SyTest logs
        uses: actions/upload-artifact@v3
        if: ${{ always() }}
        with:
          name: Sytest Logs - ${{ job.status }} - (${{ join(matrix.job.*, ', ') }})
          path: |
            /logs/results.tap
            /logs/**/*.log*

  export-data:
    if: ${{ !failure() && !cancelled() }} # Allow previous steps to be skipped, but not fail
    needs: [linting-done, portdb]
    runs-on: ubuntu-22.04
    env:
      TOP: ${{ github.workspace }}

    services:
      postgres:
        image: postgres
        ports:
          - 5432:5432
        env:
          POSTGRES_PASSWORD: "postgres"
          POSTGRES_INITDB_ARGS: "--lc-collate C --lc-ctype C --encoding UTF8"
        options: >-
          --health-cmd pg_isready
          --health-interval 10s
          --health-timeout 5s
          --health-retries 5

    steps:
      - uses: actions/checkout@v3
      - run: sudo apt-get -qq install xmlsec1 postgresql-client
      - uses: realtyem/setup-python-poetry@develop
        with:
          python-version: "3.10"
          extras: "postgres"
      - run: .ci/scripts/test_export_data_command.sh
        env:
          PGHOST: localhost
          PGUSER: postgres
          PGPASSWORD: postgres
          PGDATABASE: postgres


  portdb:
    if: ${{ !failure() && !cancelled() }} # Allow previous steps to be skipped, but not fail
    needs: linting-done
    runs-on: ubuntu-22.04
    strategy:
      matrix:
        include:
          - python-version: "3.10"
            postgres-version: "10"

          - python-version: "3.11"
            postgres-version: "14"

    services:
      postgres:
        image: postgres:${{ matrix.postgres-version }}
        ports:
          - 5432:5432
        env:
          POSTGRES_PASSWORD: "postgres"
          POSTGRES_INITDB_ARGS: "--lc-collate C --lc-ctype C --encoding UTF8"
        options: >-
          --health-cmd pg_isready
          --health-interval 10s
          --health-timeout 5s
          --health-retries 5

    steps:
      - uses: actions/checkout@v3
      - run: sudo apt-get -qq install xmlsec1 postgresql-client
      - uses: realtyem/setup-python-poetry@develop
        with:
          python-version: ${{ matrix.python-version }}
          extras: "postgres"
      - run: .ci/scripts/test_synapse_port_db.sh
        id: run_tester_script
        env:
          PGHOST: localhost
          PGUSER: postgres
          PGPASSWORD: postgres
          PGDATABASE: postgres
      - name: "Upload schema differences"
        uses: actions/upload-artifact@v3
        if: ${{ failure() && !cancelled() && steps.run_tester_script.outcome == 'failure' }}
        with:
          name: Schema dumps
          path: |
            unported.sql
            ported.sql
            schema_diff

  complement:
    if: "${{ !failure() && !cancelled() }}"
    needs: linting-done
    runs-on: ubuntu-latest

    strategy:
      fail-fast: false
      matrix:
        include:
          - arrangement: monolith
            database: SQLite

          - arrangement: monolith
            database: Postgres

          - arrangement: workers
            database: Postgres

    steps:
      - name: Run actions/checkout@v3 for synapse
        uses: actions/checkout@v3
        with:
          path: synapse

      - name: Set up Docker Buildx
        id: buildx
        uses: docker/setup-buildx-action@v2

      - name: Install Rust
        # There don't seem to be versioned releases of this action per se: for each rust
        # version there is a branch which gets constantly rebased on top of master.
        # We pin to a specific commit for paranoia's sake.
        uses: dtolnay/rust-toolchain@55c7845fad90d0ae8b2e83715cb900e5e861e8cb
        with:
            toolchain: 1.58.1
      - uses: Swatinem/rust-cache@v2

      - name: Prepare Complement's Prerequisites
        run: synapse/.ci/scripts/setup_complement_prerequisites.sh

      - name: Download artifact
        uses: actions/download-artifact@v3
        with:
          name: synapse-prewarm
          path: /tmp

      - name: Load image
        run: |
          docker load --input /tmp/synapse-prewarm.tar
          docker image ls -a

      # - name: Build base
        # uses: docker/build-push-action@v3
        # with:
          # context: .
          # push: false
          # file: "docker/Dockerfile-unified"
          # tags: "synapse:latest"
          # cache-from: type=gha
          # cache-to: type=gha,mode=max

      - name: Build Complement
        uses: docker/build-push-action@v3
        with:
          context: ./synapse/docker/complement
          push: false
          load: true
          file: "synapse/docker/complement/Dockerfile"
          tags: "complement-synapse:latest"
          # cache-from: type=gha
          # cache-to: type=gha,mode=max

      - run: |
          set -o pipefail
          POSTGRES=${{ (matrix.database == 'Postgres') && 1 || '' }} WORKERS=${{ (matrix.arrangement == 'workers') && 1 || '' }} COMPLEMENT_DIR=`pwd`/complement synapse/scripts-dev/complement.sh -f -json 2>&1 | synapse/.ci/scripts/gotestfmt
        shell: bash
        name: Run Complement Tests

  cargo-test:
    if: ${{ needs.changes.outputs.rust == 'true' }}
    runs-on: ubuntu-22.04
    needs:
      - linting-done
      - changes

    steps:
      - uses: actions/checkout@v3

      - name: Install Rust
        # There don't seem to be versioned releases of this action per se: for each rust
        # version there is a branch which gets constantly rebased on top of master.
        # We pin to a specific commit for paranoia's sake.
        uses: dtolnay/rust-toolchain@55c7845fad90d0ae8b2e83715cb900e5e861e8cb
        with:
            toolchain: 1.58.1
      - uses: Swatinem/rust-cache@v2

      - run: cargo test

  # a job which marks all the other jobs as complete, thus allowing PRs to be merged.
  tests-done:
    if: ${{ always() }}
    needs:
      - trial
      - trial-olddeps
      - sytest
      - export-data
      - portdb
      - complement
      - cargo-test
    runs-on: ubuntu-22.04
    steps:
      - uses: matrix-org/done-action@v2
        with:
          needs: ${{ toJSON(needs) }}
          # Cargo test is skipped if there is no changes on Rust code
          skippable: |
            lint-newsfile
            cargo-test<|MERGE_RESOLUTION|>--- conflicted
+++ resolved
@@ -36,16 +36,9 @@
     runs-on: ubuntu-latest
     steps:
       - uses: actions/checkout@v3
-<<<<<<< HEAD
 
       - uses: "realtyem/setup-python-poetry@develop"
         id: setup-python-poetry
-=======
-      - uses: actions/setup-python@v4
-        with:
-          python-version: "3.x"
-      - uses: matrix-org/setup-python-poetry@v1
->>>>>>> 19a57f4a
         with:
           python-version: "3.10"
           extras: "all"
@@ -59,11 +52,7 @@
       - uses: actions/checkout@v3
       - uses: actions/setup-python@v4
         with:
-<<<<<<< HEAD
           python-version: "3.10"
-=======
-          python-version: "3.x"
->>>>>>> 19a57f4a
       - run: "pip install 'click==8.1.1' 'GitPython>=3.1.20'"
       - run: scripts-dev/check_schema_delta.py --force-colors
 
@@ -89,11 +78,7 @@
           fetch-depth: 0
       - uses: actions/setup-python@v4
         with:
-<<<<<<< HEAD
           python-version: "3.10"
-=======
-          python-version: "3.x"
->>>>>>> 19a57f4a
       - run: "pip install 'towncrier>=18.6.0rc1'"
       - run: scripts-dev/check-newsfragment.sh
         env:
@@ -206,11 +191,7 @@
       - uses: actions/checkout@v3
       - uses: actions/setup-python@v4
         with:
-<<<<<<< HEAD
           python-version: '3.10'
-=======
-          python-version: "3.x"
->>>>>>> 19a57f4a
       - id: get-matrix
         run: .ci/scripts/calculate_jobs.py
     outputs:
