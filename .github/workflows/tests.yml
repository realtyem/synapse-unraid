name: Tests

on:
  push:
    branches: ["unraid_develop", "exp/*"]
  pull_request:
  workflow_dispatch:

concurrency:
  group: ${{ github.workflow }}-${{ github.ref }}
  cancel-in-progress: true

jobs:
  # Job to detect what has changed so we don't run e.g. Rust checks on PRs that
  # don't modify Rust code.
  changes:
    runs-on: ubuntu-latest
    outputs:
      rust: ${{ !startsWith(github.ref, 'refs/pull/') || steps.filter.outputs.rust }}
    steps:
    - uses: dorny/paths-filter@v2
      id: filter
      # We only check on PRs
      if: startsWith(github.ref, 'refs/pull/')
      with:
        filters: |
          rust:
            - 'rust/**'
            - 'Cargo.toml'

  check-sampleconfig:
    runs-on: ubuntu-latest
    steps:
<<<<<<< HEAD
      - uses: actions/checkout@v3
      - uses: actions/setup-python@v4
        with:
          python-version: '3.10'
      - run: pip install .
      - run: scripts-dev/generate_sample_config.sh --check
      - run: scripts-dev/config-lint.sh
=======
      - uses: actions/checkout@v2
      - uses: actions/setup-python@v2
      - uses: matrix-org/setup-python-poetry@v1
        with:
          extras: "all"
      - run: poetry run scripts-dev/generate_sample_config.sh --check
      - run: poetry run scripts-dev/config-lint.sh
>>>>>>> 44be4233

  check-schema-delta:
    runs-on: ubuntu-latest
    steps:
      - uses: actions/checkout@v3
      - uses: actions/setup-python@v4
        with:
          python-version: '3.10'
      - run: "pip install 'click==8.1.1' 'GitPython>=3.1.20'"
      - run: scripts-dev/check_schema_delta.py --force-colors

  lint:
    uses: "matrix-org/backend-meta/.github/workflows/python-poetry-ci.yml@v1"
    with:
      typechecking-extras: "all"

  lint-crlf:
    runs-on: ubuntu-latest
    steps:
      - uses: actions/checkout@v3
      - name: Check line endings
        run: scripts-dev/check_line_terminators.sh

  lint-newsfile:
    if: ${{ github.base_ref == 'develop' }}
    runs-on: ubuntu-latest
    steps:
      - uses: actions/checkout@v3
        with:
          ref: ${{ github.event.pull_request.head.sha }}
          fetch-depth: 0
      - uses: actions/setup-python@v4
        with:
          python-version: '3.10'
      - run: "pip install 'towncrier>=18.6.0rc1'"
      - run: scripts-dev/check-newsfragment.sh
        env:
          PULL_REQUEST_NUMBER: ${{ github.event.number }}

  lint-pydantic:
    runs-on: ubuntu-latest
    steps:
      - uses: actions/checkout@v3
        with:
          ref: ${{ github.event.pull_request.head.sha }}
      - uses: matrix-org/setup-python-poetry@v1
        with:
          extras: "all"
      - run: poetry run scripts-dev/check_pydantic_models.py

  lint-clippy:
    runs-on: ubuntu-latest
    needs: changes
    if: ${{ needs.changes.outputs.rust == 'true' }}

    steps:
      - uses: actions/checkout@v2

      - name: Install Rust
        uses: actions-rs/toolchain@v1
        with:
            toolchain: 1.61.0
            override: true
            components: clippy
      - uses: Swatinem/rust-cache@v2

      - run: cargo clippy

  lint-rustfmt:
    runs-on: ubuntu-latest
    needs: changes
    if: ${{ needs.changes.outputs.rust == 'true' }}

    steps:
      - uses: actions/checkout@v2

      - name: Install Rust
        uses: actions-rs/toolchain@v1
        with:
            toolchain: 1.61.0
            override: true
            components: rustfmt
      - uses: Swatinem/rust-cache@v2

      - run: cargo fmt --check

  # Dummy step to gate other tests on without repeating the whole list
  linting-done:
    if: ${{ !cancelled() }} # Run this even if prior jobs were skipped
    needs:
      - lint
      - lint-crlf
#      - lint-newsfile
      - lint-pydantic
      - check-sampleconfig
      - check-schema-delta
      - lint-clippy
      - lint-rustfmt
    runs-on: ubuntu-latest
    steps:
      - run: "true"

  calculate-test-jobs:
    if: ${{ !cancelled() && !failure() }} # Allow previous steps to be skipped, but not fail
    needs: linting-done
    runs-on: ubuntu-latest
    steps:
      - uses: actions/checkout@v3
      - uses: actions/setup-python@v4
        with:
          python-version: '3.10'
      - id: get-matrix
        run: .ci/scripts/calculate_jobs.py
    outputs:
      trial_test_matrix: ${{ steps.get-matrix.outputs.trial_test_matrix }}
      sytest_test_matrix: ${{ steps.get-matrix.outputs.sytest_test_matrix }}

  trial:
    if: ${{ !cancelled() && !failure() }} # Allow previous steps to be skipped, but not fail
    needs: calculate-test-jobs
    runs-on: ubuntu-latest
    strategy:
      matrix:
        job: ${{ fromJson(needs.calculate-test-jobs.outputs.trial_test_matrix) }}
    steps:
      - uses: actions/checkout@v3
      - run: sudo apt-get -qq install xmlsec1
      - name: Set up PostgreSQL ${{ matrix.job.postgres-version }}
        if: ${{ matrix.job.postgres-version }}
        run: |
          docker run -d -p 5432:5432 \
            -e POSTGRES_PASSWORD=postgres \
            -e POSTGRES_INITDB_ARGS="--lc-collate C --lc-ctype C --encoding UTF8" \
            postgres:${{ matrix.job.postgres-version }}
      - uses: matrix-org/setup-python-poetry@v1
        with:
          python-version: ${{ matrix.job.python-version }}
          extras: ${{ matrix.job.extras }}
      - name: Await PostgreSQL
        if: ${{ matrix.job.postgres-version }}
        timeout-minutes: 2
        run: until pg_isready -h localhost; do sleep 1; done
      - run: poetry run trial --jobs=2 tests
        env:
          SYNAPSE_POSTGRES: ${{ matrix.job.database == 'postgres' || '' }}
          SYNAPSE_POSTGRES_HOST: localhost
          SYNAPSE_POSTGRES_USER: postgres
          SYNAPSE_POSTGRES_PASSWORD: postgres
      - name: Dump logs
        # Logs are most useful when the command fails, always include them.
        if: ${{ always() }}
        # Note: Dumps to workflow logs instead of using actions/upload-artifact
        #       This keeps logs colocated with failing jobs
        #       It also ignores find's exit code; this is a best effort affair
        run: >-
          find _trial_temp -name '*.log'
          -exec echo "::group::{}" \;
          -exec cat {} \;
          -exec echo "::endgroup::" \;
          || true

  trial-olddeps:
    # Note: sqlite only; no postgres
    if: ${{ !cancelled() && !failure() }} # Allow previous steps to be skipped, but not fail
    needs: linting-done
    runs-on: ubuntu-20.04
    steps:
      - uses: actions/checkout@v3

      - name: Install Rust
        uses: actions-rs/toolchain@v1
        with:
            toolchain: 1.61.0
            override: true
      - uses: Swatinem/rust-cache@v2

      # There aren't wheels for some of the older deps, so we need to install
      # their build dependencies
      - run: |
          sudo apt-get -qq install build-essential libffi-dev python-dev \
          libxml2-dev libxslt-dev xmlsec1 zlib1g-dev libjpeg-dev libwebp-dev

      - uses: actions/setup-python@v4
        with:
          python-version: '3.7'

      # Calculating the old-deps actually takes a bunch of time, so we cache the
      # pyproject.toml / poetry.lock. We need to cache pyproject.toml as
      # otherwise the `poetry install` step will error due to the poetry.lock
      # file being outdated.
      #
      # This caches the output of `Prepare old deps`, which should generate the
      # same `pyproject.toml` and `poetry.lock` for a given `pyproject.toml` input.
      - uses: actions/cache@v3
        id: cache-poetry-old-deps
        name: Cache poetry.lock
        with:
          path: |
            poetry.lock
            pyproject.toml
          key: poetry-old-deps2-${{ hashFiles('pyproject.toml') }}
      - name: Prepare old deps
        if: steps.cache-poetry-old-deps.outputs.cache-hit != 'true'
        run: .ci/scripts/prepare_old_deps.sh

      # We only now install poetry so that `setup-python-poetry` caches the
      # right poetry.lock's dependencies.
      - uses: matrix-org/setup-python-poetry@v1
        with:
          python-version: '3.7'
          extras: "all test"

      - run: poetry run trial -j2 tests
      - name: Dump logs
        # Logs are most useful when the command fails, always include them.
        if: ${{ always() }}
        # Note: Dumps to workflow logs instead of using actions/upload-artifact
        #       This keeps logs colocated with failing jobs
        #       It also ignores find's exit code; this is a best effort affair
        run: >-
          find _trial_temp -name '*.log'
          -exec echo "::group::{}" \;
          -exec cat {} \;
          -exec echo "::endgroup::" \;
          || true

#  trial-pypy:
    # Very slow; only run if the branch name includes 'pypy'
    # Note: sqlite only; no postgres. Completely untested since poetry move.
#    if: ${{ contains(github.ref, 'pypy') && !failure() && !cancelled() }}
#    needs: linting-done
#    runs-on: ubuntu-latest
#    strategy:
#      matrix:
#        python-version: ["pypy-3.7"]
#        extras: ["all"]

#    steps:
#      - uses: actions/checkout@v3
      # Install libs necessary for PyPy to build binary wheels for dependencies
#      - run: sudo apt-get -qq install xmlsec1 libxml2-dev libxslt-dev
#      - uses: matrix-org/setup-python-poetry@v1
#        with:
#          python-version: ${{ matrix.python-version }}
#          extras: ${{ matrix.extras }}
#      - run: poetry run trial --jobs=2 tests
#      - name: Dump logs
        # Logs are most useful when the command fails, always include them.
#        if: ${{ always() }}
        # Note: Dumps to workflow logs instead of using actions/upload-artifact
        #       This keeps logs colocated with failing jobs
        #       It also ignores find's exit code; this is a best effort affair
#        run: >-
#          find _trial_temp -name '*.log'
#          -exec echo "::group::{}" \;
#          -exec cat {} \;
#          -exec echo "::endgroup::" \;
#          || true

  sytest:
    if: ${{ !failure() && !cancelled() }}
    needs: calculate-test-jobs
    runs-on: ubuntu-latest
    container:
      image: matrixdotorg/sytest-synapse:${{ matrix.job.sytest-tag }}
      volumes:
        - ${{ github.workspace }}:/src
      env:
        SYTEST_BRANCH: ${{ github.head_ref }}
        POSTGRES: ${{ matrix.job.postgres && 1}}
        MULTI_POSTGRES: ${{ (matrix.job.postgres == 'multi-postgres') && 1}}
        WORKERS: ${{ matrix.job.workers && 1 }}
        BLACKLIST: ${{ matrix.job.workers && 'synapse-blacklist-with-workers' }}
        TOP: ${{ github.workspace }}

    strategy:
      fail-fast: false
      matrix:
        job: ${{ fromJson(needs.calculate-test-jobs.outputs.sytest_test_matrix) }}

    steps:
      - uses: actions/checkout@v3
      - name: Prepare test blacklist
        run: cat sytest-blacklist .ci/worker-blacklist > synapse-blacklist-with-workers

      - name: Install Rust
        uses: actions-rs/toolchain@v1
        with:
            toolchain: 1.61.0
            override: true
      - uses: Swatinem/rust-cache@v2

      - name: Run SyTest
        run: /bootstrap.sh synapse
        working-directory: /src
      - name: Summarise results.tap
        if: ${{ always() }}
        run: /sytest/scripts/tap_to_gha.pl /logs/results.tap
      - name: Upload SyTest logs
        uses: actions/upload-artifact@v3
        if: ${{ always() }}
        with:
          name: Sytest Logs - ${{ job.status }} - (${{ join(matrix.job.*, ', ') }})
          path: |
            /logs/results.tap
            /logs/**/*.log*

  export-data:
    if: ${{ !failure() && !cancelled() }} # Allow previous steps to be skipped, but not fail
    needs: [linting-done, portdb]
    runs-on: ubuntu-latest
    env:
      TOP: ${{ github.workspace }}

    services:
      postgres:
        image: postgres
        ports:
          - 5432:5432
        env:
          POSTGRES_PASSWORD: "postgres"
          POSTGRES_INITDB_ARGS: "--lc-collate C --lc-ctype C --encoding UTF8"
        options: >-
          --health-cmd pg_isready
          --health-interval 10s
          --health-timeout 5s
          --health-retries 5

    steps:
<<<<<<< HEAD
      - uses: actions/checkout@v3
      - run: sudo apt-get -qq install xmlsec1
=======
      - uses: actions/checkout@v2
      - run: sudo apt-get -qq install xmlsec1 postgresql-client
>>>>>>> 44be4233
      - uses: matrix-org/setup-python-poetry@v1
        with:
          extras: "postgres"
      - run: .ci/scripts/test_export_data_command.sh
        env:
          PGHOST: localhost
          PGUSER: postgres
          PGPASSWORD: postgres
          PGDATABASE: postgres


  portdb:
    if: ${{ !failure() && !cancelled() }} # Allow previous steps to be skipped, but not fail
    needs: linting-done
    runs-on: ubuntu-latest
    strategy:
      matrix:
        include:
          - python-version: "3.7"
            postgres-version: "10"

          - python-version: "3.10"
            postgres-version: "14"

    services:
      postgres:
        image: postgres:${{ matrix.postgres-version }}
        ports:
          - 5432:5432
        env:
          POSTGRES_PASSWORD: "postgres"
          POSTGRES_INITDB_ARGS: "--lc-collate C --lc-ctype C --encoding UTF8"
        options: >-
          --health-cmd pg_isready
          --health-interval 10s
          --health-timeout 5s
          --health-retries 5

    steps:
<<<<<<< HEAD
      - uses: actions/checkout@v3
      - run: sudo apt-get -qq install xmlsec1
=======
      - uses: actions/checkout@v2
      - run: sudo apt-get -qq install xmlsec1 postgresql-client
>>>>>>> 44be4233
      - uses: matrix-org/setup-python-poetry@v1
        with:
          python-version: ${{ matrix.python-version }}
          extras: "postgres"
      - run: .ci/scripts/test_synapse_port_db.sh
        id: run_tester_script
        env:
          PGHOST: localhost
          PGUSER: postgres
          PGPASSWORD: postgres
          PGDATABASE: postgres
      - name: "Upload schema differences"
        uses: actions/upload-artifact@v3
        if: ${{ failure() && !cancelled() && steps.run_tester_script.outcome == 'failure' }}
        with:
          name: Schema dumps
          path: |
            unported.sql
            ported.sql
            schema_diff

  complement:
    if: "${{ !failure() && !cancelled() }}"
    needs: linting-done
    runs-on: ubuntu-latest

    strategy:
      fail-fast: false
      matrix:
        include:
          - arrangement: monolith
            database: SQLite

          - arrangement: monolith
            database: Postgres

          - arrangement: workers
            database: Postgres

    steps:
      - name: Run actions/checkout@v3 for synapse
        uses: actions/checkout@v3
        with:
          path: synapse

      - name: Install Rust
        uses: actions-rs/toolchain@v1
        with:
            toolchain: 1.61.0
            override: true
      - uses: Swatinem/rust-cache@v2

      - name: Prepare Complement's Prerequisites
        run: synapse/.ci/scripts/setup_complement_prerequisites.sh

      - run: |
          set -o pipefail
          POSTGRES=${{ (matrix.database == 'Postgres') && 1 || '' }} WORKERS=${{ (matrix.arrangement == 'workers') && 1 || '' }} COMPLEMENT_DIR=`pwd`/complement synapse/scripts-dev/complement.sh -json 2>&1 | synapse/.ci/scripts/gotestfmt
        shell: bash
        name: Run Complement Tests

  cargo-test:
    if: ${{ needs.changes.outputs.rust == 'true' }}
    runs-on: ubuntu-latest
    needs:
      - linting-done
      - changes

    steps:
      - uses: actions/checkout@v2

      - name: Install Rust
        uses: actions-rs/toolchain@v1
        with:
            toolchain: 1.61.0
            override: true
      - uses: Swatinem/rust-cache@v2

      - run: cargo test

  # a job which marks all the other jobs as complete, thus allowing PRs to be merged.
  tests-done:
    if: ${{ always() }}
    needs:
      - trial
      - trial-olddeps
#      - sytest
      - export-data
      - portdb
      - complement
      - cargo-test
    runs-on: ubuntu-latest
    steps:
      - uses: matrix-org/done-action@v2
        with:
          needs: ${{ toJSON(needs) }}
          # Cargo test is skipped if there is no changes on Rust code
          skippable: |
            lint-newsfile
            cargo-test<|MERGE_RESOLUTION|>--- conflicted
+++ resolved
@@ -31,23 +31,16 @@
   check-sampleconfig:
     runs-on: ubuntu-latest
     steps:
-<<<<<<< HEAD
       - uses: actions/checkout@v3
       - uses: actions/setup-python@v4
         with:
           python-version: '3.10'
-      - run: pip install .
-      - run: scripts-dev/generate_sample_config.sh --check
-      - run: scripts-dev/config-lint.sh
-=======
-      - uses: actions/checkout@v2
-      - uses: actions/setup-python@v2
       - uses: matrix-org/setup-python-poetry@v1
         with:
+          python-version: '3.10'
           extras: "all"
       - run: poetry run scripts-dev/generate_sample_config.sh --check
       - run: poetry run scripts-dev/config-lint.sh
->>>>>>> 44be4233
 
   check-schema-delta:
     runs-on: ubuntu-latest
@@ -377,13 +370,8 @@
           --health-retries 5
 
     steps:
-<<<<<<< HEAD
-      - uses: actions/checkout@v3
-      - run: sudo apt-get -qq install xmlsec1
-=======
-      - uses: actions/checkout@v2
+      - uses: actions/checkout@v3
       - run: sudo apt-get -qq install xmlsec1 postgresql-client
->>>>>>> 44be4233
       - uses: matrix-org/setup-python-poetry@v1
         with:
           extras: "postgres"
@@ -423,13 +411,8 @@
           --health-retries 5
 
     steps:
-<<<<<<< HEAD
-      - uses: actions/checkout@v3
-      - run: sudo apt-get -qq install xmlsec1
-=======
-      - uses: actions/checkout@v2
+      - uses: actions/checkout@v3
       - run: sudo apt-get -qq install xmlsec1 postgresql-client
->>>>>>> 44be4233
       - uses: matrix-org/setup-python-poetry@v1
         with:
           python-version: ${{ matrix.python-version }}
