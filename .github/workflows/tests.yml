--- conflicted
+++ resolved
@@ -615,15 +615,11 @@
 
       - run: |
           set -o pipefail
-<<<<<<< HEAD
-          POSTGRES=${{ (matrix.database == 'Postgres') && 1 || '' }} WORKERS=${{ (matrix.arrangement == 'workers') && 1 || '' }} COMPLEMENT_DIR=`pwd`/complement synapse/scripts-dev/complement.sh -f -json 2>&1 | synapse/.ci/scripts/gotestfmt
-=======
           POSTGRES=${{ (matrix.database == 'Postgres') && 1 || '' }} \
           WORKERS=${{ (matrix.arrangement == 'workers') && 1 || '' }} \
           ASYNCIO_REACTOR=${{ (matrix.reactor == 'asyncio') && 1 || '' }} \
           COMPLEMENT_DIR=`pwd`/complement \
-            synapse/scripts-dev/complement.sh -json 2>&1 | synapse/.ci/scripts/gotestfmt
->>>>>>> 1c71e6d2
+            synapse/scripts-dev/complement.sh -f -json 2>&1 | synapse/.ci/scripts/gotestfmt
         shell: bash
         name: Run Complement Tests
 
