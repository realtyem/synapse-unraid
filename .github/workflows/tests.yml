name: Tests

on:
  push:
    branches: ["unraid_develop", "exp/*", "dependabot/*"]
  pull_request:
    types:
      - opened
      - edit

  workflow_dispatch:

concurrency:
  group: ${{ github.workflow }}-${{ github.ref }}
  cancel-in-progress: true

jobs:
  # Job to detect what has changed so we don't run e.g. Rust checks on PRs that
  # don't modify Rust code.
  changes:
    runs-on: ubuntu-latest
    outputs:
      rust: ${{ !startsWith(github.ref, 'refs/pull/') || steps.filter.outputs.rust }}
    steps:
    - uses: dorny/paths-filter@v2
      id: filter
      # We only check on PRs
      if: startsWith(github.ref, 'refs/pull/')
      with:
        filters: |
          rust:
            - 'rust/**'
            - 'Cargo.toml'
            - 'Cargo.lock'

  check-sampleconfig:
    runs-on: ubuntu-latest
    steps:
      - uses: actions/checkout@v3

      - uses: "realtyem/setup-python-poetry@develop"
        id: setup-python-poetry
        with:
          python-version: "3.10"
          extras: "all"

      - run: poetry run scripts-dev/generate_sample_config.sh --check
      - run: poetry run scripts-dev/config-lint.sh

  check-schema-delta:
    runs-on: ubuntu-22.04
    steps:
      - uses: actions/checkout@v3
      - uses: actions/setup-python@v4
        with:
          python-version: "3.10"
      - run: "pip install 'click==8.1.1' 'GitPython>=3.1.20'"
      - run: scripts-dev/check_schema_delta.py --force-colors

  lint:
    uses: "matrix-org/backend-meta/.github/workflows/python-poetry-ci.yml@v1"
    with:
      typechecking-extras: "all"

  lint-crlf:
    runs-on: ubuntu-22.04
    steps:
      - uses: actions/checkout@v3
      - name: Check line endings
        run: scripts-dev/check_line_terminators.sh

  lint-newsfile:
    if: ${{ (github.base_ref == 'develop'  || contains(github.base_ref, 'release-')) && github.actor != 'dependabot[bot]' }}
    runs-on: ubuntu-22.04
    steps:
      - uses: actions/checkout@v3
        with:
          ref: ${{ github.event.pull_request.head.sha }}
          fetch-depth: 0
      - uses: actions/setup-python@v4
        with:
          python-version: "3.10"
      - run: "pip install 'towncrier>=18.6.0rc1'"
      - run: scripts-dev/check-newsfragment.sh
        env:
          PULL_REQUEST_NUMBER: ${{ github.event.number }}

  lint-pydantic:
    runs-on: ubuntu-22.04
    steps:
      - uses: actions/checkout@v3
        with:
          ref: ${{ github.event.pull_request.head.sha }}
      - uses: "realtyem/setup-python-poetry@develop"
        with:
          python-version: "3.10"
          extras: "all"

#      - run: poetry update --only main
      - run: poetry run scripts-dev/check_pydantic_models.py

  lint-clippy:
    runs-on: ubuntu-22.04
    needs: changes
    if: ${{ needs.changes.outputs.rust == 'true' }}

    steps:
      - uses: actions/checkout@v3

      - name: Install Rust
        # There don't seem to be versioned releases of this action per se: for each rust
        # version there is a branch which gets constantly rebased on top of master.
        # We pin to a specific commit for paranoia's sake.
        uses: dtolnay/rust-toolchain@e645b0cf01249a964ec099494d38d2da0f0b349f
        with:
            toolchain: 1.58.1
            components: clippy
      - uses: Swatinem/rust-cache@v2

      - run: cargo clippy -- -D warnings
<<<<<<< HEAD
=======

  # We also lint against a nightly rustc so that we can lint the benchmark
  # suite, which requires a nightly compiler.
  lint-clippy-nightly:
    runs-on: ubuntu-latest
    needs: changes
    if: ${{ needs.changes.outputs.rust == 'true' }}

    steps:
      - uses: actions/checkout@v3

      - name: Install Rust
        # There don't seem to be versioned releases of this action per se: for each rust
        # version there is a branch which gets constantly rebased on top of master.
        # We pin to a specific commit for paranoia's sake.
        uses: dtolnay/rust-toolchain@e645b0cf01249a964ec099494d38d2da0f0b349f
        with:
            toolchain: nightly-2022-12-01
            components: clippy
      - uses: Swatinem/rust-cache@v2

      - run: cargo clippy --all-features -- -D warnings
>>>>>>> 774e20b5

  # We also lint against a nightly rustc so that we can lint the benchmark
  # suite, which requires a nightly compiler.
  lint-clippy-nightly:
    runs-on: ubuntu-latest
    needs: changes
    if: ${{ needs.changes.outputs.rust == 'true' }}

    steps:
      - uses: actions/checkout@v3

      - name: Install Rust
        # There don't seem to be versioned releases of this action per se: for each rust
        # version there is a branch which gets constantly rebased on top of master.
        # We pin to a specific commit for paranoia's sake.
        uses: dtolnay/rust-toolchain@e645b0cf01249a964ec099494d38d2da0f0b349f
        with:
            toolchain: nightly-2022-12-01
            components: clippy
      - uses: Swatinem/rust-cache@v2

      - run: cargo clippy --all-features -- -D warnings

  lint-rustfmt:
    runs-on: ubuntu-22.04
    needs: changes
    if: ${{ needs.changes.outputs.rust == 'true' }}

    steps:
      - uses: actions/checkout@v3

      - name: Install Rust
        # There don't seem to be versioned releases of this action per se: for each rust
        # version there is a branch which gets constantly rebased on top of master.
        # We pin to a specific commit for paranoia's sake.
        uses: dtolnay/rust-toolchain@e645b0cf01249a964ec099494d38d2da0f0b349f
        with:
          toolchain: 1.58.1
          components: rustfmt
      - uses: Swatinem/rust-cache@v2

      - run: cargo fmt --check

  prewarm-cache:
    runs-on: ubuntu-22.04
    steps:
      - name: Checkout
        uses: actions/checkout@v3

      - name: Set up Docker Buildx
        id: buildx
        uses: docker/setup-buildx-action@v2

      - name: Build and push
        uses: docker/build-push-action@v3
        with:
          context: .
          push: false
          file: "docker/Dockerfile-unified"
          tags: "realtyem/synapse:latest"
          outputs: type=docker,dest=/tmp/synapse-prewarm.tar
          cache-from: type=gha
          #cache-to: type=gha,mode=max

      - name: Upload artifact
        uses: actions/upload-artifact@v3
        with:
          name: synapse-prewarm
          path: /tmp/synapse-prewarm.tar


  # Dummy step to gate other tests on without repeating the whole list
  linting-done:
    if: ${{ !cancelled() }} # Run this even if prior jobs were skipped
    needs:
      - lint
      - lint-crlf
#      - lint-newsfile
      - lint-pydantic
      - check-sampleconfig
      - check-schema-delta
      - lint-clippy
      - lint-rustfmt
      - prewarm-cache
    runs-on: ubuntu-22.04
    steps:
      - run: "true"

  calculate-test-jobs:
    if: ${{ !cancelled() && !failure() }} # Allow previous steps to be skipped, but not fail
    needs: linting-done
    runs-on: ubuntu-22.04
    steps:
      - uses: actions/checkout@v3
      - uses: actions/setup-python@v4
        with:
          python-version: '3.10'
      - id: get-matrix
        run: .ci/scripts/calculate_jobs.py
    outputs:
      trial_test_matrix: ${{ steps.get-matrix.outputs.trial_test_matrix }}
      sytest_test_matrix: ${{ steps.get-matrix.outputs.sytest_test_matrix }}

  trial:
    if: ${{ !cancelled() && !failure() }} # Allow previous steps to be skipped, but not fail
    needs: calculate-test-jobs
    runs-on: ubuntu-latest
    strategy:
      matrix:
        job: ${{ fromJson(needs.calculate-test-jobs.outputs.trial_test_matrix) }}
    steps:
      - uses: actions/checkout@v3
      - run: sudo apt-get -qq install xmlsec1
      - name: Set up PostgreSQL ${{ matrix.job.postgres-version }}
        if: ${{ matrix.job.postgres-version }}
        # 1. Mount postgres data files onto a tmpfs in-memory filesystem to reduce overhead of docker's overlayfs layer.
        # 2. Expose the unix socket for postgres. This removes latency of using docker-proxy for connections.
        run: |
          docker run -d -p 5432:5432 \
            --tmpfs /var/lib/postgres:rw,size=6144m \
            --mount 'type=bind,src=/var/run/postgresql,dst=/var/run/postgresql' \
            -e POSTGRES_PASSWORD=postgres \
            -e POSTGRES_INITDB_ARGS="--lc-collate C --lc-ctype C --encoding UTF8" \
            postgres:${{ matrix.job.postgres-version }}

      - name: Install Rust
        # There don't seem to be versioned releases of this action per se: for each rust
        # version there is a branch which gets constantly rebased on top of master.
        # We pin to a specific commit for paranoia's sake.
        uses: dtolnay/rust-toolchain@e645b0cf01249a964ec099494d38d2da0f0b349f
        with:
            toolchain: 1.58.1
      - uses: Swatinem/rust-cache@v2

      - uses: "realtyem/setup-python-poetry@develop"
        with:
          python-version: ${{ matrix.job.python-version }}
          extras: ${{ matrix.job.extras }}
      - name: Await PostgreSQL
        if: ${{ matrix.job.postgres-version }}
        timeout-minutes: 2
        run: until pg_isready -h localhost; do sleep 1; done
<<<<<<< HEAD
      - run: poetry run trial --jobs=4 tests
=======
      - run: poetry run trial --jobs=6 tests
>>>>>>> 774e20b5
        env:
          SYNAPSE_POSTGRES: ${{ matrix.job.database == 'postgres' || '' }}
          SYNAPSE_POSTGRES_HOST: /var/run/postgresql
          SYNAPSE_POSTGRES_USER: postgres
          SYNAPSE_POSTGRES_PASSWORD: postgres
      - name: Dump logs
        # Logs are most useful when the command fails, always include them.
        if: ${{ always() }}
        # Note: Dumps to workflow logs instead of using actions/upload-artifact
        #       This keeps logs colocated with failing jobs
        #       It also ignores find's exit code; this is a best effort affair
        run: >-
          find _trial_temp -name '*.log'
          -exec echo "::group::{}" \;
          -exec cat {} \;
          -exec echo "::endgroup::" \;
          || true

  trial-olddeps:
    # Note: sqlite only; no postgres
    if: ${{ !cancelled() && !failure() }} # Allow previous steps to be skipped, but not fail
    needs: linting-done
    runs-on: ubuntu-20.04
    steps:
      - uses: actions/checkout@v3

      - name: Install Rust
        # There don't seem to be versioned releases of this action per se: for each rust
        # version there is a branch which gets constantly rebased on top of master.
        # We pin to a specific commit for paranoia's sake.
        uses: dtolnay/rust-toolchain@e645b0cf01249a964ec099494d38d2da0f0b349f
        with:
            toolchain: 1.58.1
      - uses: Swatinem/rust-cache@v2

      # There aren't wheels for some of the older deps, so we need to install
      # their build dependencies
      - run: |
          sudo apt-get -qq install build-essential libffi-dev python-dev \
          libxml2-dev libxslt-dev xmlsec1 zlib1g-dev libjpeg-dev libwebp-dev

      - uses: actions/setup-python@v4
        with:
          python-version: '3.7'

      # Calculating the old-deps actually takes a bunch of time, so we cache the
      # pyproject.toml / poetry.lock. We need to cache pyproject.toml as
      # otherwise the `poetry install` step will error due to the poetry.lock
      # file being outdated.
      #
      # This caches the output of `Prepare old deps`, which should generate the
      # same `pyproject.toml` and `poetry.lock` for a given `pyproject.toml` input.
      - uses: actions/cache@v3
        id: cache-poetry-old-deps
        name: Cache poetry.lock
        with:
          path: |
            poetry.lock
            pyproject.toml
          key: poetry-old-deps2-${{ hashFiles('pyproject.toml') }}
      - name: Prepare old deps
        if: steps.cache-poetry-old-deps.outputs.cache-hit != 'true'
        run: .ci/scripts/prepare_old_deps.sh

      # We only now install poetry so that `setup-python-poetry` caches the
      # right poetry.lock's dependencies.
      - uses: "realtyem/setup-python-poetry@develop"
        with:
          python-version: "3.7"
          extras: "all test"
<<<<<<< HEAD
      - run: poetry run trial -j4 tests
=======

      - run: poetry run trial -j6 tests
>>>>>>> 774e20b5
      - name: Dump logs
        # Logs are most useful when the command fails, always include them.
        if: ${{ always() }}
        # Note: Dumps to workflow logs instead of using actions/upload-artifact
        #       This keeps logs colocated with failing jobs
        #       It also ignores find's exit code; this is a best effort affair
        run: >-
          find _trial_temp -name '*.log'
          -exec echo "::group::{}" \;
          -exec cat {} \;
          -exec echo "::endgroup::" \;
          || true

#  trial-pypy:
    # Very slow; only run if the branch name includes 'pypy'
    # Note: sqlite only; no postgres. Completely untested since poetry move.
#    if: ${{ contains(github.ref, 'pypy') && !failure() && !cancelled() }}
#    needs: linting-done
#    runs-on: ubuntu-latest
#    strategy:
#      matrix:
#        python-version: ["pypy-3.7"]
#        extras: ["all"]

#    steps:
#      - uses: actions/checkout@v3
      # Install libs necessary for PyPy to build binary wheels for dependencies
#      - run: sudo apt-get -qq install xmlsec1 libxml2-dev libxslt-dev
#      - uses: matrix-org/setup-python-poetry@v1
#        with:
#          python-version: ${{ matrix.python-version }}
#          extras: ${{ matrix.extras }}
#      - run: poetry run trial --jobs=4 tests
#      - name: Dump logs
        # Logs are most useful when the command fails, always include them.
#        if: ${{ always() }}
        # Note: Dumps to workflow logs instead of using actions/upload-artifact
        #       This keeps logs colocated with failing jobs
        #       It also ignores find's exit code; this is a best effort affair
#        run: >-
#          find _trial_temp -name '*.log'
#          -exec echo "::group::{}" \;
#          -exec cat {} \;
#          -exec echo "::endgroup::" \;
#          || true

  sytest:
    if: ${{ !failure() && !cancelled() }}
    needs: calculate-test-jobs
    runs-on: ubuntu-22.04
    container:
      image: matrixdotorg/sytest-synapse:${{ matrix.job.sytest-tag }}
      volumes:
        - ${{ github.workspace }}:/src
      env:
        SYTEST_BRANCH: ${{ github.head_ref }}
        POSTGRES: ${{ matrix.job.postgres && 1}}
        MULTI_POSTGRES: ${{ (matrix.job.postgres == 'multi-postgres') && 1}}
        WORKERS: ${{ matrix.job.workers && 1 }}
        BLACKLIST: ${{ matrix.job.workers && 'synapse-blacklist-with-workers' }}
        TOP: ${{ github.workspace }}

    strategy:
      fail-fast: false
      matrix:
        job: ${{ fromJson(needs.calculate-test-jobs.outputs.sytest_test_matrix) }}

    steps:
      - uses: actions/checkout@v3
      - name: Prepare test blacklist
        run: cat sytest-blacklist .ci/worker-blacklist > synapse-blacklist-with-workers

      - name: Install Rust
        # There don't seem to be versioned releases of this action per se: for each rust
        # version there is a branch which gets constantly rebased on top of master.
        # We pin to a specific commit for paranoia's sake.
        uses: dtolnay/rust-toolchain@e645b0cf01249a964ec099494d38d2da0f0b349f
        with:
            toolchain: 1.58.1
      - uses: Swatinem/rust-cache@v2
#      - name: Ensure sytest runs `pip install`
        # Delete the lockfile so sytest will `pip install` rather than `poetry install`
#        run: rm /src/poetry.lock
#        working-directory: /src
      - name: Run SyTest
        run: /bootstrap.sh synapse
        working-directory: /src
      - name: Summarise results.tap
        if: ${{ always() }}
        run: /sytest/scripts/tap_to_gha.pl /logs/results.tap
      - name: Upload SyTest logs
        uses: actions/upload-artifact@v3
        if: ${{ always() }}
        with:
          name: Sytest Logs - ${{ job.status }} - (${{ join(matrix.job.*, ', ') }})
          path: |
            /logs/results.tap
            /logs/**/*.log*

  export-data:
    if: ${{ !failure() && !cancelled() }} # Allow previous steps to be skipped, but not fail
    needs: [linting-done, portdb]
    runs-on: ubuntu-22.04
    env:
      TOP: ${{ github.workspace }}

    services:
      postgres:
        image: postgres
        ports:
          - 5432:5432
        env:
          POSTGRES_PASSWORD: "postgres"
          POSTGRES_INITDB_ARGS: "--lc-collate C --lc-ctype C --encoding UTF8"
        options: >-
          --health-cmd pg_isready
          --health-interval 10s
          --health-timeout 5s
          --health-retries 5

    steps:
      - uses: actions/checkout@v3
      - run: sudo apt-get -qq install xmlsec1 postgresql-client
      - uses: realtyem/setup-python-poetry@develop
        with:
          python-version: "3.10"
          extras: "postgres"
      - run: .ci/scripts/test_export_data_command.sh
        env:
          PGHOST: localhost
          PGUSER: postgres
          PGPASSWORD: postgres
          PGDATABASE: postgres


  portdb:
    if: ${{ !failure() && !cancelled() }} # Allow previous steps to be skipped, but not fail
    needs: linting-done
    runs-on: ubuntu-22.04
    strategy:
      matrix:
        include:
          - python-version: "3.10"
            postgres-version: "11"

          - python-version: "3.11"
            postgres-version: "15"

    services:
      postgres:
        image: postgres:${{ matrix.postgres-version }}
        ports:
          - 5432:5432
        env:
          POSTGRES_PASSWORD: "postgres"
          POSTGRES_INITDB_ARGS: "--lc-collate C --lc-ctype C --encoding UTF8"
        options: >-
          --health-cmd pg_isready
          --health-interval 10s
          --health-timeout 5s
          --health-retries 5

    steps:
      - uses: actions/checkout@v3
      - name: Add PostgreSQL apt repository
        # We need a version of pg_dump that can handle the version of
        # PostgreSQL being tested against. The Ubuntu package repository lags
        # behind new releases, so we have to use the PostreSQL apt repository.
        # Steps taken from https://www.postgresql.org/download/linux/ubuntu/
        run: |
          sudo sh -c 'echo "deb http://apt.postgresql.org/pub/repos/apt $(lsb_release -cs)-pgdg main" > /etc/apt/sources.list.d/pgdg.list'
          wget --quiet -O - https://www.postgresql.org/media/keys/ACCC4CF8.asc | sudo apt-key add -
          sudo apt-get update
      - run: sudo apt-get -qq install xmlsec1 postgresql-client
      - uses: realtyem/setup-python-poetry@develop
        with:
          python-version: ${{ matrix.python-version }}
          extras: "postgres"
      - run: .ci/scripts/test_synapse_port_db.sh
        id: run_tester_script
        env:
          PGHOST: localhost
          PGUSER: postgres
          PGPASSWORD: postgres
          PGDATABASE: postgres
      - name: "Upload schema differences"
        uses: actions/upload-artifact@v3
        if: ${{ failure() && !cancelled() && steps.run_tester_script.outcome == 'failure' }}
        with:
          name: Schema dumps
          path: |
            unported.sql
            ported.sql
            schema_diff

  complement:
    if: "${{ !failure() && !cancelled() }}"
    needs: linting-done
    runs-on: ubuntu-latest

    strategy:
      fail-fast: false
      matrix:
        include:
          - arrangement: monolith
            database: SQLite

          - arrangement: monolith
            database: Postgres

          - arrangement: workers
            database: Postgres

    steps:
      - name: Run actions/checkout@v3 for synapse
        uses: actions/checkout@v3
        with:
          path: synapse

      - name: Set up Docker Buildx
        id: buildx
        uses: docker/setup-buildx-action@v2

      - name: Install Rust
        # There don't seem to be versioned releases of this action per se: for each rust
        # version there is a branch which gets constantly rebased on top of master.
        # We pin to a specific commit for paranoia's sake.
        uses: dtolnay/rust-toolchain@e645b0cf01249a964ec099494d38d2da0f0b349f
        with:
            toolchain: 1.58.1
      - uses: Swatinem/rust-cache@v2

      - name: Prepare Complement's Prerequisites
        run: synapse/.ci/scripts/setup_complement_prerequisites.sh

      - name: Download artifact
        uses: actions/download-artifact@v3
        with:
          name: synapse-prewarm
          path: /tmp

      - name: Load image
        run: |
          docker load --input /tmp/synapse-prewarm.tar
          docker image ls -a

      # - name: Build base
        # uses: docker/build-push-action@v3
        # with:
          # context: .
          # push: false
          # file: "docker/Dockerfile-unified"
          # tags: "synapse:latest"
          # cache-from: type=gha
          # cache-to: type=gha,mode=max

      - name: Build Complement
        uses: docker/build-push-action@v3
        with:
          context: ./synapse/docker/complement
          push: false
          load: true
          file: "synapse/docker/complement/Dockerfile"
          tags: "complement-synapse:latest"
          # cache-from: type=gha
          # cache-to: type=gha,mode=max

      - run: |
          set -o pipefail
          POSTGRES=${{ (matrix.database == 'Postgres') && 1 || '' }} WORKERS=${{ (matrix.arrangement == 'workers') && 1 || '' }} COMPLEMENT_DIR=`pwd`/complement synapse/scripts-dev/complement.sh -f -json 2>&1 | synapse/.ci/scripts/gotestfmt
        shell: bash
        name: Run Complement Tests

  cargo-test:
    if: ${{ needs.changes.outputs.rust == 'true' }}
    runs-on: ubuntu-22.04
    needs:
      - linting-done
      - changes

    steps:
      - uses: actions/checkout@v3

      - name: Install Rust
        # There don't seem to be versioned releases of this action per se: for each rust
        # version there is a branch which gets constantly rebased on top of master.
        # We pin to a specific commit for paranoia's sake.
        uses: dtolnay/rust-toolchain@e645b0cf01249a964ec099494d38d2da0f0b349f
        with:
            toolchain: 1.58.1
      - uses: Swatinem/rust-cache@v2

      - run: cargo test

  # a job which marks all the other jobs as complete, thus allowing PRs to be merged.
  tests-done:
    if: ${{ always() }}
    needs:
      - trial
      - trial-olddeps
      - sytest
      - export-data
      - portdb
      - complement
      - cargo-test
    runs-on: ubuntu-22.04
    steps:
      - uses: matrix-org/done-action@v2
        with:
          needs: ${{ toJSON(needs) }}
          # Cargo test is skipped if there is no changes on Rust code
          skippable: |
            lint-newsfile
            cargo-test<|MERGE_RESOLUTION|>--- conflicted
+++ resolved
@@ -118,31 +118,6 @@
       - uses: Swatinem/rust-cache@v2
 
       - run: cargo clippy -- -D warnings
-<<<<<<< HEAD
-=======
-
-  # We also lint against a nightly rustc so that we can lint the benchmark
-  # suite, which requires a nightly compiler.
-  lint-clippy-nightly:
-    runs-on: ubuntu-latest
-    needs: changes
-    if: ${{ needs.changes.outputs.rust == 'true' }}
-
-    steps:
-      - uses: actions/checkout@v3
-
-      - name: Install Rust
-        # There don't seem to be versioned releases of this action per se: for each rust
-        # version there is a branch which gets constantly rebased on top of master.
-        # We pin to a specific commit for paranoia's sake.
-        uses: dtolnay/rust-toolchain@e645b0cf01249a964ec099494d38d2da0f0b349f
-        with:
-            toolchain: nightly-2022-12-01
-            components: clippy
-      - uses: Swatinem/rust-cache@v2
-
-      - run: cargo clippy --all-features -- -D warnings
->>>>>>> 774e20b5
 
   # We also lint against a nightly rustc so that we can lint the benchmark
   # suite, which requires a nightly compiler.
@@ -285,11 +260,7 @@
         if: ${{ matrix.job.postgres-version }}
         timeout-minutes: 2
         run: until pg_isready -h localhost; do sleep 1; done
-<<<<<<< HEAD
-      - run: poetry run trial --jobs=4 tests
-=======
       - run: poetry run trial --jobs=6 tests
->>>>>>> 774e20b5
         env:
           SYNAPSE_POSTGRES: ${{ matrix.job.database == 'postgres' || '' }}
           SYNAPSE_POSTGRES_HOST: /var/run/postgresql
@@ -360,12 +331,8 @@
         with:
           python-version: "3.7"
           extras: "all test"
-<<<<<<< HEAD
-      - run: poetry run trial -j4 tests
-=======
 
       - run: poetry run trial -j6 tests
->>>>>>> 774e20b5
       - name: Dump logs
         # Logs are most useful when the command fails, always include them.
         if: ${{ always() }}
