--- conflicted
+++ resolved
@@ -37,18 +37,12 @@
     runs-on: ubuntu-latest
     steps:
       - uses: actions/checkout@v3
-<<<<<<< HEAD
 
       - uses: "realtyem/setup-python-poetry@develop"
         id: setup-python-poetry
         with:
           python-version: "3.10"
-=======
-      - uses: matrix-org/setup-python-poetry@v1
-        with:
-          python-version: "3.x"
           poetry-version: "1.3.2"
->>>>>>> e1b2c709
           extras: "all"
 
       - run: poetry run scripts-dev/generate_sample_config.sh --check
@@ -109,11 +103,8 @@
           ref: ${{ github.event.pull_request.head.sha }}
       - uses: "realtyem/setup-python-poetry@develop"
         with:
-<<<<<<< HEAD
           python-version: "3.10"
-=======
           poetry-version: "1.3.2"
->>>>>>> e1b2c709
           extras: "all"
 
 #      - run: poetry update --only main
@@ -351,11 +342,7 @@
       # right poetry.lock's dependencies.
       - uses: "realtyem/setup-python-poetry@develop"
         with:
-<<<<<<< HEAD
           python-version: "3.7"
-=======
-          python-version: '3.7'
->>>>>>> e1b2c709
           poetry-version: "1.3.2"
           extras: "all test"
 
@@ -387,24 +374,14 @@
 #    steps:
 #      - uses: actions/checkout@v3
       # Install libs necessary for PyPy to build binary wheels for dependencies
-<<<<<<< HEAD
 #      - run: sudo apt-get -qq install xmlsec1 libxml2-dev libxslt-dev
 #      - uses: matrix-org/setup-python-poetry@v1
 #        with:
 #          python-version: ${{ matrix.python-version }}
+#          poetry-version: "1.3.2"
 #          extras: ${{ matrix.extras }}
 #      - run: poetry run trial --jobs=4 tests
 #      - name: Dump logs
-=======
-      - run: sudo apt-get -qq install xmlsec1 libxml2-dev libxslt-dev
-      - uses: matrix-org/setup-python-poetry@v1
-        with:
-          python-version: ${{ matrix.python-version }}
-          poetry-version: "1.3.2"
-          extras: ${{ matrix.extras }}
-      - run: poetry run trial --jobs=2 tests
-      - name: Dump logs
->>>>>>> e1b2c709
         # Logs are most useful when the command fails, always include them.
 #        if: ${{ always() }}
         # Note: Dumps to workflow logs instead of using actions/upload-artifact
@@ -496,11 +473,8 @@
       - run: sudo apt-get -qq install xmlsec1 postgresql-client
       - uses: realtyem/setup-python-poetry@develop
         with:
-<<<<<<< HEAD
           python-version: "3.10"
-=======
           poetry-version: "1.3.2"
->>>>>>> e1b2c709
           extras: "postgres"
       - run: .ci/scripts/test_export_data_command.sh
         env:
