name: Tests

on:
  push:
    branches: ["unraid_develop", "exp/*"]
  pull_request:
  workflow_dispatch:

concurrency:
  group: ${{ github.workflow }}-${{ github.ref }}
  cancel-in-progress: true

jobs:
  # Job to detect what has changed so we don't run e.g. Rust checks on PRs that
  # don't modify Rust code.
  changes:
    runs-on: ubuntu-latest
    outputs:
      rust: ${{ !startsWith(github.ref, 'refs/pull/') || steps.filter.outputs.rust }}
    steps:
    - uses: dorny/paths-filter@v2
      id: filter
      # We only check on PRs
      if: startsWith(github.ref, 'refs/pull/')
      with:
        filters: |
          rust:
            - 'rust/**'
            - 'Cargo.toml'

  check-sampleconfig:
    runs-on: ubuntu-latest
    steps:
      - uses: actions/checkout@v3
      - uses: actions/setup-python@v4
        with:
          python-version: '3.10'
      - run: pip install .
      - run: scripts-dev/generate_sample_config.sh --check
      - run: scripts-dev/config-lint.sh

  check-schema-delta:
    runs-on: ubuntu-latest
    steps:
      - uses: actions/checkout@v3
      - uses: actions/setup-python@v4
        with:
          python-version: '3.10'
      - run: "pip install 'click==8.1.1' 'GitPython>=3.1.20'"
      - run: scripts-dev/check_schema_delta.py --force-colors

  lint:
    uses: "matrix-org/backend-meta/.github/workflows/python-poetry-ci.yml@v1"
    with:
      typechecking-extras: "all"

  lint-crlf:
    runs-on: ubuntu-latest
    steps:
      - uses: actions/checkout@v3
      - name: Check line endings
        run: scripts-dev/check_line_terminators.sh

#  lint-newsfile:
#    if: ${{ github.base_ref == 'develop'  || contains(github.base_ref, 'release-') }}
#    runs-on: ubuntu-latest
#    steps:
#      - uses: actions/checkout@v3
#        with:
#          ref: ${{ github.event.pull_request.head.sha }}
#          fetch-depth: 0
#      - uses: actions/setup-python@v4
#        with:
#          python-version: '3.10'
#      - run: "pip install 'towncrier>=18.6.0rc1'"
#      - run: scripts-dev/check-newsfragment.sh
#        env:
#          PULL_REQUEST_NUMBER: ${{ github.event.number }}

  lint-pydantic:
    runs-on: ubuntu-latest
    steps:
      - uses: actions/checkout@v3
        with:
          ref: ${{ github.event.pull_request.head.sha }}
          fetch-depth: 0
      - uses: matrix-org/setup-python-poetry@v1
        with:
          extras: "all"
      - run: poetry run scripts-dev/check_pydantic_models.py

  lint-clippy:
    runs-on: ubuntu-latest
    needs: changes
    if: ${{ needs.changes.outputs.rust == 'true' }}

    steps:
      - uses: actions/checkout@v2

      - name: Install Rust
        uses: actions-rs/toolchain@v1
        with:
            toolchain: 1.61.0
            override: true
            components: clippy
      - uses: Swatinem/rust-cache@v2

      - run: cargo clippy

  lint-rustfmt:
    runs-on: ubuntu-latest
    needs: changes
    if: ${{ needs.changes.outputs.rust == 'true' }}

    steps:
      - uses: actions/checkout@v2

      - name: Install Rust
        uses: actions-rs/toolchain@v1
        with:
            toolchain: 1.61.0
            override: true
            components: rustfmt
      - uses: Swatinem/rust-cache@v2

      - run: cargo fmt --check

  # Dummy step to gate other tests on without repeating the whole list
  linting-done:
    if: ${{ !cancelled() }} # Run this even if prior jobs were skipped
    needs:
      - lint
      - lint-crlf
#      - lint-newsfile
      - lint-pydantic
      - check-sampleconfig
      - check-schema-delta
      - lint-clippy
      - lint-rustfmt
    runs-on: ubuntu-latest
    steps:
      - run: "true"

  calculate-test-jobs:
    if: ${{ !cancelled() && !failure() }} # Allow previous steps to be skipped, but not fail
    needs: linting-done
    runs-on: ubuntu-latest
    steps:
      - uses: actions/checkout@v3
      - uses: actions/setup-python@v4
        with:
          python-version: '3.10'
      - id: get-matrix
        run: .ci/scripts/calculate_jobs.py
    outputs:
      trial_test_matrix: ${{ steps.get-matrix.outputs.trial_test_matrix }}
      sytest_test_matrix: ${{ steps.get-matrix.outputs.sytest_test_matrix }}

  trial:
    if: ${{ !cancelled() && !failure() }} # Allow previous steps to be skipped, but not fail
    needs: calculate-test-jobs
    runs-on: ubuntu-latest
    strategy:
      matrix:
        job: ${{ fromJson(needs.calculate-test-jobs.outputs.trial_test_matrix) }}
    steps:
      - uses: actions/checkout@v3
      - run: sudo apt-get -qq install xmlsec1
      - name: Set up PostgreSQL ${{ matrix.job.postgres-version }}
        if: ${{ matrix.job.postgres-version }}
        run: |
          docker run -d -p 5432:5432 \
            -e POSTGRES_PASSWORD=postgres \
            -e POSTGRES_INITDB_ARGS="--lc-collate C --lc-ctype C --encoding UTF8" \
            postgres:${{ matrix.job.postgres-version }}
      - uses: matrix-org/setup-python-poetry@v1
        with:
          python-version: ${{ matrix.job.python-version }}
          extras: ${{ matrix.job.extras }}
      - name: Await PostgreSQL
        if: ${{ matrix.job.postgres-version }}
        timeout-minutes: 2
        run: until pg_isready -h localhost; do sleep 1; done
      - run: poetry run trial --jobs=2 tests
        env:
          SYNAPSE_POSTGRES: ${{ matrix.job.database == 'postgres' || '' }}
          SYNAPSE_POSTGRES_HOST: localhost
          SYNAPSE_POSTGRES_USER: postgres
          SYNAPSE_POSTGRES_PASSWORD: postgres
      - name: Dump logs
        # Logs are most useful when the command fails, always include them.
        if: ${{ always() }}
        # Note: Dumps to workflow logs instead of using actions/upload-artifact
        #       This keeps logs colocated with failing jobs
        #       It also ignores find's exit code; this is a best effort affair
        run: >-
          find _trial_temp -name '*.log'
          -exec echo "::group::{}" \;
          -exec cat {} \;
          -exec echo "::endgroup::" \;
          || true

  trial-olddeps:
    # Note: sqlite only; no postgres
    if: ${{ !cancelled() && !failure() }} # Allow previous steps to be skipped, but not fail
    needs: linting-done
    runs-on: ubuntu-20.04
    steps:
      - uses: actions/checkout@v3

      - name: Install Rust
        uses: actions-rs/toolchain@v1
        with:
            toolchain: 1.61.0
            override: true
      - uses: Swatinem/rust-cache@v2

      # There aren't wheels for some of the older deps, so we need to install
      # their build dependencies
      - run: |
          sudo apt-get -qq install build-essential libffi-dev python-dev \
          libxml2-dev libxslt-dev xmlsec1 zlib1g-dev libjpeg-dev libwebp-dev

      - uses: actions/setup-python@v4
        with:
          python-version: '3.7'

      # Calculating the old-deps actually takes a bunch of time, so we cache the
      # pyproject.toml / poetry.lock. We need to cache pyproject.toml as
      # otherwise the `poetry install` step will error due to the poetry.lock
      # file being outdated.
      #
      # This caches the output of `Prepare old deps`, which should generate the
      # same `pyproject.toml` and `poetry.lock` for a given `pyproject.toml` input.
      - uses: actions/cache@v3
        id: cache-poetry-old-deps
        name: Cache poetry.lock
        with:
          path: |
            poetry.lock
            pyproject.toml
          key: poetry-old-deps2-${{ hashFiles('pyproject.toml') }}
      - name: Prepare old deps
        if: steps.cache-poetry-old-deps.outputs.cache-hit != 'true'
        run: .ci/scripts/prepare_old_deps.sh

      # We only now install poetry so that `setup-python-poetry` caches the
      # right poetry.lock's dependencies.
      - uses: matrix-org/setup-python-poetry@v1
        with:
          python-version: '3.7'
          extras: "all test"

      - run: poetry run trial -j2 tests
      - name: Dump logs
        # Logs are most useful when the command fails, always include them.
        if: ${{ always() }}
        # Note: Dumps to workflow logs instead of using actions/upload-artifact
        #       This keeps logs colocated with failing jobs
        #       It also ignores find's exit code; this is a best effort affair
        run: >-
          find _trial_temp -name '*.log'
          -exec echo "::group::{}" \;
          -exec cat {} \;
          -exec echo "::endgroup::" \;
          || true


  trial-pypy:
    # Very slow; only run if the branch name includes 'pypy'
    # Note: sqlite only; no postgres. Completely untested since poetry move.
    if: ${{ contains(github.ref, 'pypy') && !failure() && !cancelled() }}
    needs: linting-done
    runs-on: ubuntu-latest
    strategy:
      matrix:
        python-version: ["pypy3.8", "pypy3.9"]
        database: ["sqlite"]
        extras: ["all"]
        include:
          # Oldest Python with PostgreSQL
          - python-version: "pypy3.9"
            database: "postgres"
            postgres-version: "10"
            extras: "all"

<<<<<<< HEAD
          # Newest Python with newest PostgreSQL
          - python-version: "pypy3.9"
            database: "postgres"
            postgres-version: "14"
            extras: "all"

    steps:
      - uses: actions/checkout@v2
=======
#    steps:
#      - uses: actions/checkout@v3
>>>>>>> 6a60c016
      # Install libs necessary for PyPy to build binary wheels for dependencies
      - run: sudo apt-get -qq install xmlsec1 libxml2-dev libxslt-dev
      - name: Set up PostgreSQL ${{ matrix.postgres-version }}
        if: ${{ matrix.postgres-version }}
        run: |
          docker run -d -p 5432:5432 \
            -e POSTGRES_PASSWORD=postgres \
            -e POSTGRES_INITDB_ARGS="--lc-collate C --lc-ctype C --encoding UTF8" \
            postgres:${{ matrix.postgres-version }}

      - uses: matrix-org/setup-python-poetry@dmr/try-newer-actions
        with:
          python-version: ${{ matrix.python-version }}
          extras: ${{ matrix.extras }}
      - name: Await PostgreSQL
        if: ${{ matrix.postgres-version }}
        timeout-minutes: 2
        run: until pg_isready -h localhost; do sleep 1; done

      - run: poetry run trial --jobs=2 tests
        env:
          SYNAPSE_POSTGRES: ${{ matrix.database == 'postgres' || '' }}
          SYNAPSE_POSTGRES_HOST: localhost
          SYNAPSE_POSTGRES_USER: postgres
          SYNAPSE_POSTGRES_PASSWORD: postgres

      - name: Dump logs
        # Logs are most useful when the command fails, always include them.
        if: ${{ always() }}
        # Note: Dumps to workflow logs instead of using actions/upload-artifact
        #       This keeps logs colocated with failing jobs
        #       It also ignores find's exit code; this is a best effort affair
        run: >-
          find _trial_temp -name '*.log'
          -exec echo "::group::{}" \;
          -exec cat {} \;
          -exec echo "::endgroup::" \;
          || true

  sytest:
    if: ${{ !failure() && !cancelled() }}
    needs: calculate-test-jobs
    runs-on: ubuntu-latest
    container:
      image: matrixdotorg/sytest-synapse:${{ matrix.job.sytest-tag }}
      volumes:
        - ${{ github.workspace }}:/src
      env:
        SYTEST_BRANCH: ${{ github.head_ref }}
        POSTGRES: ${{ matrix.job.postgres && 1}}
        MULTI_POSTGRES: ${{ (matrix.job.postgres == 'multi-postgres') && 1}}
        WORKERS: ${{ matrix.job.workers && 1 }}
        BLACKLIST: ${{ matrix.job.workers && 'synapse-blacklist-with-workers' }}
        TOP: ${{ github.workspace }}

    strategy:
      fail-fast: false
      matrix:
        job: ${{ fromJson(needs.calculate-test-jobs.outputs.sytest_test_matrix) }}

    steps:
      - uses: actions/checkout@v3
      - name: Prepare test blacklist
        run: cat sytest-blacklist .ci/worker-blacklist > synapse-blacklist-with-workers

      - name: Install Rust
        uses: actions-rs/toolchain@v1
        with:
            toolchain: 1.61.0
            override: true
      - uses: Swatinem/rust-cache@v2

      - name: Run SyTest
        run: /bootstrap.sh synapse
        working-directory: /src
      - name: Summarise results.tap
        if: ${{ always() }}
        run: /sytest/scripts/tap_to_gha.pl /logs/results.tap
      - name: Upload SyTest logs
        uses: actions/upload-artifact@v3
        if: ${{ always() }}
        with:
          name: Sytest Logs - ${{ job.status }} - (${{ join(matrix.job.*, ', ') }})
          path: |
            /logs/results.tap
            /logs/**/*.log*

  export-data:
    if: ${{ !failure() && !cancelled() }} # Allow previous steps to be skipped, but not fail
    needs: [linting-done, portdb]
    runs-on: ubuntu-latest
    env:
      TOP: ${{ github.workspace }}

    services:
      postgres:
        image: postgres
        ports:
          - 5432:5432
        env:
          POSTGRES_PASSWORD: "postgres"
          POSTGRES_INITDB_ARGS: "--lc-collate C --lc-ctype C --encoding UTF8"
        options: >-
          --health-cmd pg_isready
          --health-interval 10s
          --health-timeout 5s
          --health-retries 5

    steps:
      - uses: actions/checkout@v3
      - run: sudo apt-get -qq install xmlsec1
      - uses: matrix-org/setup-python-poetry@v1
        with:
          extras: "postgres"
      - run: .ci/scripts/test_export_data_command.sh

  portdb:
    if: ${{ !failure() && !cancelled() }} # Allow previous steps to be skipped, but not fail
    needs: linting-done
    runs-on: ubuntu-latest
    env:
      TOP: ${{ github.workspace }}
    strategy:
      matrix:
        include:
          - python-version: "3.7"
            postgres-version: "10"

          - python-version: "3.10"
            postgres-version: "14"

    services:
      postgres:
        image: postgres:${{ matrix.postgres-version }}
        ports:
          - 5432:5432
        env:
          POSTGRES_PASSWORD: "postgres"
          POSTGRES_INITDB_ARGS: "--lc-collate C --lc-ctype C --encoding UTF8"
        options: >-
          --health-cmd pg_isready
          --health-interval 10s
          --health-timeout 5s
          --health-retries 5

    steps:
      - uses: actions/checkout@v3
      - run: sudo apt-get -qq install xmlsec1
      - uses: matrix-org/setup-python-poetry@v1
        with:
          python-version: ${{ matrix.python-version }}
          extras: "postgres"
      - run: .ci/scripts/test_synapse_port_db.sh

  complement:
    if: "${{ !failure() && !cancelled() }}"
    needs: linting-done
    runs-on: ubuntu-latest

    strategy:
      fail-fast: false
      matrix:
        include:
          - arrangement: monolith
            database: SQLite

          - arrangement: monolith
            database: Postgres

          - arrangement: workers
            database: Postgres

    steps:
      - name: Run actions/checkout@v3 for synapse
        uses: actions/checkout@v3
        with:
          path: synapse

      - name: Install Rust
        uses: actions-rs/toolchain@v1
        with:
            toolchain: 1.61.0
            override: true
      - uses: Swatinem/rust-cache@v2

      - name: Prepare Complement's Prerequisites
        run: synapse/.ci/scripts/setup_complement_prerequisites.sh

      - run: |
          set -o pipefail
          POSTGRES=${{ (matrix.database == 'Postgres') && 1 || '' }} WORKERS=${{ (matrix.arrangement == 'workers') && 1 || '' }} COMPLEMENT_DIR=`pwd`/complement synapse/scripts-dev/complement.sh -json 2>&1 | synapse/.ci/scripts/gotestfmt
        shell: bash
        name: Run Complement Tests

  cargo-test:
    if: ${{ needs.changes.outputs.rust == 'true' }}
    runs-on: ubuntu-latest
    needs:
      - linting-done
      - changes

    steps:
      - uses: actions/checkout@v2

      - name: Install Rust
        uses: actions-rs/toolchain@v1
        with:
            toolchain: 1.61.0
            override: true
      - uses: Swatinem/rust-cache@v2

      - run: cargo test

  # a job which marks all the other jobs as complete, thus allowing PRs to be merged.
  tests-done:
    if: ${{ always() }}
    needs:
      - check-sampleconfig
      - lint
      - lint-crlf
#      - lint-newsfile
      - trial
      - trial-olddeps
#      - sytest
      - export-data
      - portdb
      - complement
      - cargo-test
    runs-on: ubuntu-latest
    steps:
      - uses: matrix-org/done-action@v2
        with:
          needs: ${{ toJSON(needs) }}

          # The newsfile lint may be skipped on non PR builds
          skippable:
#            lint-newsfile
            cargo-test<|MERGE_RESOLUTION|>--- conflicted
+++ resolved
@@ -284,7 +284,6 @@
             postgres-version: "10"
             extras: "all"
 
-<<<<<<< HEAD
           # Newest Python with newest PostgreSQL
           - python-version: "pypy3.9"
             database: "postgres"
@@ -292,11 +291,7 @@
             extras: "all"
 
     steps:
-      - uses: actions/checkout@v2
-=======
-#    steps:
-#      - uses: actions/checkout@v3
->>>>>>> 6a60c016
+      - uses: actions/checkout@v3
       # Install libs necessary for PyPy to build binary wheels for dependencies
       - run: sudo apt-get -qq install xmlsec1 libxml2-dev libxslt-dev
       - name: Set up PostgreSQL ${{ matrix.postgres-version }}
