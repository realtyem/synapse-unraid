name: Write changelog for dependabot PR
on:
# Found at https://docs.github.com/en/actions/using-workflows/events-that-trigger-workflows#running-a-workflow-based-on-the-conclusion-of-another-workflow
  pull_request:
    types:
      - opened
      - reopened  # For debugging!
permissions:
  # Needed to be able to push the commit. See
  #     https://docs.github.com/en/code-security/dependabot/working-with-dependabot/automating-dependabot-with-github-actions#enable-auto-merge-on-a-pull-request
  # for a similar example
  checks: write
  contents: write
<<<<<<< HEAD
  pull-requests: write
=======
#  pull-requests: write
>>>>>>> a2ef9e97

jobs:
  add-changelog:
    runs-on: 'ubuntu-latest'
    if: ${{ github.actor == 'dependabot[bot]' }}
    steps:
      - uses: actions/checkout@v3
        with:
          ref: ${{ github.event.pull_request.head.ref }}

      - name: Display actor and pr number
        shell: bash
        run: |
          echo "Title: ${{ github.event.pull_request.title }}"
          echo "PR num: ${{ github.event.pull_request.number }}"
          echo "SHA: ${{ github.event.pull_request.head.sha }}"

      - name: Write, commit and push changelog
        run: |
          echo "${{ github.event.pull_request.title }}." > "changelog.d/${{ github.event.pull_request.number }}".misc
          git add changelog.d
          git config user.email "github-actions[bot]@users.noreply.github.com"
          git config user.name "GitHub Actions"
          git commit -m "Changelog"
          git push
        shell: bash
      # The `git push` above does not trigger CI on the dependabot PR.
      #
      # By default, workflows can't trigger other workflows when they're just using the
      # default `GITHUB_TOKEN` access token. (This is intended to stop you from writing
      # recursive workflow loops by accident, because that'll get very expensive very
      # quickly.) Instead, you have to manually call out to another workflow, or else
      # make your changes (i.e. the `git push` above) using a personal access token.
      # See
      # https://docs.github.com/en/actions/using-workflows/triggering-a-workflow#triggering-a-workflow-from-a-workflow
      #
      # I have tried and failed to find a way to trigger CI on the "merge ref" of the PR.
      # See git commit history for previous attempts. If anyone desperately wants to try
      # again in the future, make a matrix-bot account and use its access token to git push.
      - name: Trigger CI
        # Note: we use $GITHUB_REF here to run PR against the merge of this change with
        # develop; use github.event.pull_request.head.ref above to commit to the PR
        # branch.
        run: |
          echo "sha: ${{ github.event.pull_request.head.sha }}"
          gh api --method POST -H "Accept: application/vnd.github+json" /repos/realtyem/synapse-unraid/check-suites -f head_sha="${{ github.event.pull_request.head.sha }}"
        shell: bash
        env:
          GH_TOKEN: ${{ secrets.GITHUB_TOKEN }}
  # THIS WORKFLOW HAS WRITE PERMISSIONS---do not add other jobs here unless they
  # are sufficiently locked down to dependabot only as above.<|MERGE_RESOLUTION|>--- conflicted
+++ resolved
@@ -11,11 +11,7 @@
   # for a similar example
   checks: write
   contents: write
-<<<<<<< HEAD
   pull-requests: write
-=======
-#  pull-requests: write
->>>>>>> a2ef9e97
 
 jobs:
   add-changelog:
