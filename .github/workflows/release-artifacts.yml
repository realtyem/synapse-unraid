--- conflicted
+++ resolved
@@ -108,13 +108,10 @@
       - uses: actions/checkout@v3
 
       - uses: actions/setup-python@v4
-<<<<<<< HEAD
-=======
         with:
           # setup-python@v4 doesn't impose a default python version. Need to use 3.x
           # here, because `python` on osx points to Python 2.7.
           python-version: "3.x"
->>>>>>> dcced5a8
 
       - name: Install cibuildwheel
         run: python -m pip install cibuildwheel==2.9.0 poetry==1.2.0
