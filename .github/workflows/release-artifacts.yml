--- conflicted
+++ resolved
@@ -10,11 +10,7 @@
 #    branches: ["develop", "release-*"]
 
     # we do the full build on tags.
-<<<<<<< HEAD
 #    tags: ["v*"]
-=======
-    tags: ["v*"]
->>>>>>> 92ae90ac
   workflow_dispatch:
 
 concurrency:
@@ -30,11 +26,7 @@
     runs-on: ubuntu-latest
     steps:
       - uses: actions/checkout@v3
-<<<<<<< HEAD
       - uses: actions/setup-python@v4
-=======
-      - uses: actions/setup-python@v2
->>>>>>> 92ae90ac
       - id: set-distros
         run: |
           # if we're running from a tag, get the full list of distros; otherwise just use debian:sid
