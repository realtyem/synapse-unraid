# GitHub actions workflow which builds and publishes the docker images.

name: Build docker images

on:
  push:
    tags:
      - "v*"
    branches:
      - "unraid_develop"
  workflow_dispatch:

concurrency:
  group: ${{ github.workflow }}-${{ github.ref }}
  cancel-in-progress: true

permissions:
  contents: read

jobs:
  build-unified:
    runs-on: ubuntu-latest
    steps:
#      - name: Set up QEMU
#        id: qemu
#        uses: docker/setup-qemu-action@v2
#        with:
#          platforms: arm64

      - name: Set up Docker Buildx
        id: buildx
        uses: docker/setup-buildx-action@v2

      - name: Checkout
        uses: actions/checkout@v3

      - name: Log in to DockerHub
        uses: docker/login-action@v2
        with:
          username: ${{ secrets.DOCKERHUB_USERNAME }}
          password: ${{ secrets.DOCKERHUB_TOKEN }}

      - name: Calculate docker image tag
        id: set-tag
        uses: docker/metadata-action@master
        with:
          images: ${{ secrets.DOCKERHUB_USERNAME }}/synapse
          flavor: |
            latest=auto
          tags: |
            type=pep440,pattern={{raw}}
            type=raw,value=develop,enable=${{ github.ref == 'refs/heads/unraid_develop' }}
            type=raw,value=${{ github.ref_name }},enable=${{ github.ref != 'refs/heads/unraid_develop' }}

      - name: Build and push to repo

<<<<<<< HEAD
        uses: docker/build-push-action@v3
=======
      - name: Build and push all platforms
        uses: docker/build-push-action@v4
>>>>>>> 58214dbb
        with:
          push: true
          context: .
          labels: |
            ${{ steps.set-tag.outputs.labels }}"
            "gitsha1=${{ github.sha }}"
          tags: "${{ steps.set-tag.outputs.tags }}"
          file: "docker/Dockerfile-unified"
          build-args: |
            TEST_ONLY_IGNORE_POETRY_LOCKFILE=
            CARGO_NET_GIT_FETCH_WITH_CLI=true
          platforms: linux/amd64
          cache-from: type=gha
          cache-to: type=gha,mode=max<|MERGE_RESOLUTION|>--- conflicted
+++ resolved
@@ -53,13 +53,7 @@
             type=raw,value=${{ github.ref_name }},enable=${{ github.ref != 'refs/heads/unraid_develop' }}
 
       - name: Build and push to repo
-
-<<<<<<< HEAD
-        uses: docker/build-push-action@v3
-=======
-      - name: Build and push all platforms
         uses: docker/build-push-action@v4
->>>>>>> 58214dbb
         with:
           push: true
           context: .
