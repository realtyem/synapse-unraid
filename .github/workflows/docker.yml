--- conflicted
+++ resolved
@@ -15,15 +15,12 @@
   build-unified:
     runs-on: ubuntu-latest
     steps:
-<<<<<<< HEAD
-=======
-      - name: Set up QEMU
-        id: qemu
-        uses: docker/setup-qemu-action@v2
-        with:
-          platforms: arm64
+#      - name: Set up QEMU
+#        id: qemu
+#        uses: docker/setup-qemu-action@v2
+#        with:
+#          platforms: arm64
 
->>>>>>> 92ae90ac
       - name: Set up Docker Buildx
         id: buildx
         uses: docker/setup-buildx-action@v2
@@ -49,11 +46,8 @@
             type=raw,value=unified,enable=${{ github.ref == 'refs/heads/unraid_develop' }}
             type=pep440,pattern={{raw}}
 
-<<<<<<< HEAD
       - name: Build and push to repo
-=======
-      - name: Build and push all platforms
->>>>>>> 92ae90ac
+
         uses: docker/build-push-action@v3
         with:
           push: true
