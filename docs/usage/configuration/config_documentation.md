# Configuring Synapse

This is intended as a guide to the Synapse configuration. The behavior of a Synapse instance can be modified
through the many configuration settings documented here — each config option is explained,
including what the default is, how to change the default and what sort of behaviour the setting governs.
Also included is an example configuration for each setting. If you don't want to spend a lot of time
thinking about options, the config as generated sets sensible defaults for all values. Do note however that the
database defaults to SQLite, which is not recommended for production usage. You can read more on this subject
[here](../../setup/installation.md#using-postgresql).

## Config Conventions

Configuration options that take a time period can be set using a number
followed by a letter. Letters have the following meanings:

* `s` = second
* `m` = minute
* `h` = hour
* `d` = day
* `w` = week
* `y` = year

For example, setting `redaction_retention_period: 5m` would remove redacted
messages from the database after 5 minutes, rather than 5 months.

In addition, configuration options referring to size use the following suffixes:

* `M` = MiB, or 1,048,576 bytes
* `K` = KiB, or 1024 bytes

For example, setting `max_avatar_size: 10M` means that Synapse will not accept files larger than 10,485,760 bytes
for a user avatar.

### YAML
The configuration file is a [YAML](https://yaml.org/) file, which means that certain syntax rules
apply if you want your config file to be read properly. A few helpful things to know:
* `#` before any option in the config will comment out that setting and either a default (if available) will
   be applied or Synapse will ignore the setting. Thus, in example #1 below, the setting will be read and
   applied, but in example #2 the setting will not be read and a default will be applied.

   Example #1:
   ```yaml
   pid_file: DATADIR/homeserver.pid
   ```
   Example #2:
   ```yaml
   #pid_file: DATADIR/homeserver.pid
   ```
* Indentation matters! The indentation before a setting
  will determine whether a given setting is read as part of another
  setting, or considered on its own. Thus, in example #1, the `enabled` setting
  is read as a sub-option of the `presence` setting, and will be properly applied.

  However, the lack of indentation before the `enabled` setting in example #2 means
  that when reading the config, Synapse will consider both `presence` and `enabled` as
  different settings. In this case, `presence` has no value, and thus a default applied, and `enabled`
  is an option that Synapse doesn't recognize and thus ignores.

  Example #1:
  ```yaml
  presence:
    enabled: false
  ```
  Example #2:
  ```yaml
  presence:
  enabled: false
  ```
  In this manual, all top-level settings (ones with no indentation) are identified
  at the beginning of their section (i.e. "### `example_setting`") and
  the sub-options, if any, are identified and listed in the body of the section.
  In addition, each setting has an example of its usage, with the proper indentation
  shown.

## Modules

Server admins can expand Synapse's functionality with external modules.

See [here](../../modules/index.md) for more
documentation on how to configure or create custom modules for Synapse.


---
### `modules`

Use the `module` sub-option to add modules under this option to extend functionality.
The `module` setting then has a sub-option, `config`, which can be used to define some configuration
for the `module`.

Defaults to none.

Example configuration:
```yaml
modules:
  - module: my_super_module.MySuperClass
    config:
      do_thing: true
  - module: my_other_super_module.SomeClass
    config: {}
```
---
## Server

Define your homeserver name and other base options.

---
### `server_name`

This sets the public-facing domain of the server.

The `server_name` name will appear at the end of usernames and room addresses
created on your server. For example if the `server_name` was example.com,
usernames on your server would be in the format `@user:example.com`

In most cases you should avoid using a matrix specific subdomain such as
matrix.example.com or synapse.example.com as the `server_name` for the same
reasons you wouldn't use user@email.example.com as your email address.
See [here](../../delegate.md)
for information on how to host Synapse on a subdomain while preserving
a clean `server_name`.

The `server_name` cannot be changed later so it is important to
configure this correctly before you start Synapse. It should be all
lowercase and may contain an explicit port.

There is no default for this option.

Example configuration #1:
```yaml
server_name: matrix.org
```
Example configuration #2:
```yaml
server_name: localhost:8080
```
---
### `pid_file`

When running Synapse as a daemon, the file to store the pid in. Defaults to none.

Example configuration:
```yaml
pid_file: DATADIR/homeserver.pid
```
---
### `web_client_location`

The absolute URL to the web client which `/` will redirect to. Defaults to none.

Example configuration:
```yaml
web_client_location: https://riot.example.com/
```
---
### `public_baseurl`

The public-facing base URL that clients use to access this Homeserver (not
including _matrix/...). This is the same URL a user might enter into the
'Custom Homeserver URL' field on their client. If you use Synapse with a
reverse proxy, this should be the URL to reach Synapse via the proxy.
Otherwise, it should be the URL to reach Synapse's client HTTP listener (see
['listeners'](#listeners) below).

Defaults to `https://<server_name>/`.

Example configuration:
```yaml
public_baseurl: https://example.com/
```
---
### `serve_server_wellknown`

By default, other servers will try to reach our server on port 8448, which can
be inconvenient in some environments.

Provided `https://<server_name>/` on port 443 is routed to Synapse, this
option configures Synapse to serve a file at `https://<server_name>/.well-known/matrix/server`.
This will tell other servers to send traffic to port 443 instead.

This option currently defaults to false.

See [Delegation of incoming federation traffic](../../delegate.md) for more
information.

Example configuration:
```yaml
serve_server_wellknown: true
```
---
### `extra_well_known_client_content `

This option allows server runners to add arbitrary key-value pairs to the [client-facing `.well-known` response](https://spec.matrix.org/latest/client-server-api/#well-known-uri).
Note that the `public_baseurl` config option must be provided for Synapse to serve a response to `/.well-known/matrix/client` at all.

If this option is provided, it parses the given yaml to json and
serves it on `/.well-known/matrix/client` endpoint
alongside the standard properties.

*Added in Synapse 1.62.0.*

Example configuration:
```yaml
extra_well_known_client_content :
  option1: value1
  option2: value2
```
---
### `soft_file_limit`

Set the soft limit on the number of file descriptors synapse can use.
Zero is used to indicate synapse should set the soft limit to the hard limit.
Defaults to 0.

Example configuration:
```yaml
soft_file_limit: 3
```
---
### `presence`

Presence tracking allows users to see the state (e.g online/offline)
of other local and remote users. Set the `enabled` sub-option to false to
disable presence tracking on this homeserver. Defaults to true.
This option replaces the previous top-level 'use_presence' option.

Example configuration:
```yaml
presence:
  enabled: false
```
---
### `require_auth_for_profile_requests`

Whether to require authentication to retrieve profile data (avatars, display names) of other
users through the client API. Defaults to false. Note that profile data is also available
via the federation API, unless `allow_profile_lookup_over_federation` is set to false.

Example configuration:
```yaml
require_auth_for_profile_requests: true
```
---
### `limit_profile_requests_to_users_who_share_rooms`

Use this option to require a user to share a room with another user in order
to retrieve their profile information. Only checked on Client-Server
requests. Profile requests from other servers should be checked by the
requesting server. Defaults to false.

Example configuration:
```yaml
limit_profile_requests_to_users_who_share_rooms: true
```
---
### `include_profile_data_on_invite`

Use this option to prevent a user's profile data from being retrieved and
displayed in a room until they have joined it. By default, a user's
profile data is included in an invite event, regardless of the values
of the above two settings, and whether or not the users share a server.
Defaults to true.

Example configuration:
```yaml
include_profile_data_on_invite: false
```
---
### `allow_public_rooms_without_auth`

If set to true, removes the need for authentication to access the server's
public rooms directory through the client API, meaning that anyone can
query the room directory. Defaults to false.

Example configuration:
```yaml
allow_public_rooms_without_auth: true
```
---
### `allow_public_rooms_over_federation`

If set to true, allows any other homeserver to fetch the server's public
rooms directory via federation. Defaults to false.

Example configuration:
```yaml
allow_public_rooms_over_federation: true
```
---
### `default_room_version`

The default room version for newly created rooms on this server.

Known room versions are listed [here](https://spec.matrix.org/latest/rooms/#complete-list-of-room-versions)

For example, for room version 1, `default_room_version` should be set
to "1".

Currently defaults to "9".

Example configuration:
```yaml
default_room_version: "8"
```
---
### `gc_thresholds`

The garbage collection threshold parameters to pass to `gc.set_threshold`, if defined.
Defaults to none.

Example configuration:
```yaml
gc_thresholds: [700, 10, 10]
```
---
### `gc_min_interval`

The minimum time in seconds between each GC for a generation, regardless of
the GC thresholds. This ensures that we don't do GC too frequently. A value of `[1s, 10s, 30s]`
indicates that a second must pass between consecutive generation 0 GCs, etc.

Defaults to `[1s, 10s, 30s]`.

Example configuration:
```yaml
gc_min_interval: [0.5s, 30s, 1m]
```
---
### `filter_timeline_limit`

Set the limit on the returned events in the timeline in the get
and sync operations. Defaults to 100. A value of -1 means no upper limit.


Example configuration:
```yaml
filter_timeline_limit: 5000
```
---
### `block_non_admin_invites`

Whether room invites to users on this server should be blocked
(except those sent by local server admins). Defaults to false.

Example configuration:
```yaml
block_non_admin_invites: true
```
---
### `enable_search`

If set to false, new messages will not be indexed for searching and users
will receive errors when searching for messages. Defaults to true.

Example configuration:
```yaml
enable_search: false
```
---
### `ip_range_blacklist`

This option prevents outgoing requests from being sent to the specified blacklisted IP address
CIDR ranges. If this option is not specified then it defaults to private IP
address ranges (see the example below).

The blacklist applies to the outbound requests for federation, identity servers,
push servers, and for checking key validity for third-party invite events.

(0.0.0.0 and :: are always blacklisted, whether or not they are explicitly
listed here, since they correspond to unroutable addresses.)

This option replaces `federation_ip_range_blacklist` in Synapse v1.25.0.

Note: The value is ignored when an HTTP proxy is in use.

Example configuration:
```yaml
ip_range_blacklist:
  - '127.0.0.0/8'
  - '10.0.0.0/8'
  - '172.16.0.0/12'
  - '192.168.0.0/16'
  - '100.64.0.0/10'
  - '192.0.0.0/24'
  - '169.254.0.0/16'
  - '192.88.99.0/24'
  - '198.18.0.0/15'
  - '192.0.2.0/24'
  - '198.51.100.0/24'
  - '203.0.113.0/24'
  - '224.0.0.0/4'
  - '::1/128'
  - 'fe80::/10'
  - 'fc00::/7'
  - '2001:db8::/32'
  - 'ff00::/8'
  - 'fec0::/10'
```
---
### `ip_range_whitelist`

List of IP address CIDR ranges that should be allowed for federation,
identity servers, push servers, and for checking key validity for
third-party invite events. This is useful for specifying exceptions to
wide-ranging blacklisted target IP ranges - e.g. for communication with
a push server only visible in your network.

This whitelist overrides `ip_range_blacklist` and defaults to an empty
list.

Example configuration:
```yaml
ip_range_whitelist:
   - '192.168.1.1'
```
---
### `listeners`

List of ports that Synapse should listen on, their purpose and their
configuration.

Sub-options for each listener include:

* `port`: the TCP port to bind to.

* `bind_addresses`: a list of local addresses to listen on. The default is
       'all local interfaces'.

* `type`: the type of listener. Normally `http`, but other valid options are:

   * `manhole`: (see the docs [here](../../manhole.md)),

   * `metrics`: (see the docs [here](../../metrics-howto.md)),

* `tls`: set to true to enable TLS for this listener. Will use the TLS key/cert specified in tls_private_key_path / tls_certificate_path.

* `x_forwarded`: Only valid for an 'http' listener. Set to true to use the X-Forwarded-For header as the client IP. Useful when Synapse is
   behind a [reverse-proxy](../../reverse_proxy.md).

* `request_id_header`: The header extracted from each incoming request that is
   used as the basis for the request ID. The request ID is used in
   [logs](../administration/request_log.md#request-log-format) and tracing to
   correlate and match up requests. When unset, Synapse will automatically
   generate sequential request IDs. This option is useful when Synapse is behind
   a [reverse-proxy](../../reverse_proxy.md).

   _Added in Synapse 1.68.0._

* `resources`: Only valid for an 'http' listener. A list of resources to host
   on this port. Sub-options for each resource are:

   * `names`: a list of names of HTTP resources. See below for a list of valid resource names.

   * `compress`: set to true to enable gzip compression on HTTP bodies for this resource. This is currently only supported with the
     `client`, `consent`, `metrics` and `federation` resources.

* `additional_resources`: Only valid for an 'http' listener. A map of
   additional endpoints which should be loaded via dynamic modules.

Valid resource names are:

* `client`: the client-server API (/_matrix/client), and the synapse admin API (/_synapse/admin). Also implies `media` and `static`.

* `consent`: user consent forms (/_matrix/consent). See [here](../../consent_tracking.md) for more.

* `federation`: the server-server API (/_matrix/federation). Also implies `media`, `keys`, `openid`

* `keys`: the key discovery API (/_matrix/key).

* `media`: the media API (/_matrix/media).

* `metrics`: the metrics interface. See [here](../../metrics-howto.md).

* `openid`: OpenID authentication. See [here](../../openid.md).

* `replication`: the HTTP replication API (/_synapse/replication). See [here](../../workers.md).

* `static`: static resources under synapse/static (/_matrix/static). (Mostly useful for 'fallback authentication'.)

Example configuration #1:
```yaml
listeners:
  # TLS-enabled listener: for when matrix traffic is sent directly to synapse.
  #
  # (Note that you will also need to give Synapse a TLS key and certificate: see the TLS section
  # below.)
  #
  - port: 8448
    type: http
    tls: true
    resources:
      - names: [client, federation]
```
Example configuration #2:
```yaml
listeners:
  # Unsecure HTTP listener: for when matrix traffic passes through a reverse proxy
  # that unwraps TLS.
  #
  # If you plan to use a reverse proxy, please see
  # https://matrix-org.github.io/synapse/latest/reverse_proxy.html.
  #
  - port: 8008
    tls: false
    type: http
    x_forwarded: true
    bind_addresses: ['::1', '127.0.0.1']

    resources:
      - names: [client, federation]
        compress: false

    # example additional_resources:
    additional_resources:
      "/_matrix/my/custom/endpoint":
        module: my_module.CustomRequestHandler
        config: {}

  # Turn on the twisted ssh manhole service on localhost on the given
  # port.
  - port: 9000
    bind_addresses: ['::1', '127.0.0.1']
    type: manhole
```
---
### `manhole_settings`

Connection settings for the manhole. You can find more information
on the manhole [here](../../manhole.md). Manhole sub-options include:
* `username` : the username for the manhole. This defaults to 'matrix'.
* `password`: The password for the manhole. This defaults to 'rabbithole'.
* `ssh_priv_key_path` and `ssh_pub_key_path`: The private and public SSH key pair used to encrypt the manhole traffic.
  If these are left unset, then hardcoded and non-secret keys are used,
  which could allow traffic to be intercepted if sent over a public network.

Example configuration:
```yaml
manhole_settings:
  username: manhole
  password: mypassword
  ssh_priv_key_path: CONFDIR/id_rsa
  ssh_pub_key_path: CONFDIR/id_rsa.pub
```
---
### `dummy_events_threshold`

Forward extremities can build up in a room due to networking delays between
homeservers. Once this happens in a large room, calculation of the state of
that room can become quite expensive. To mitigate this, once the number of
forward extremities reaches a given threshold, Synapse will send an
`org.matrix.dummy_event` event, which will reduce the forward extremities
in the room.

This setting defines the threshold (i.e. number of forward extremities in the room) at which dummy events are sent.
The default value is 10.

Example configuration:
```yaml
dummy_events_threshold: 5
```
---
### `delete_stale_devices_after`

An optional duration. If set, Synapse will run a daily background task to log out and
delete any device that hasn't been accessed for more than the specified amount of time.

Defaults to no duration, which means devices are never pruned.

Example configuration:
```yaml
delete_stale_devices_after: 1y
```

## Homeserver blocking
Useful options for Synapse admins.

---

### `admin_contact`

How to reach the server admin, used in `ResourceLimitError`. Defaults to none.

Example configuration:
```yaml
admin_contact: 'mailto:admin@server.com'
```
---
### `hs_disabled` and `hs_disabled_message`

Blocks users from connecting to the homeserver and provides a human-readable reason
why the connection was blocked. Defaults to false.

Example configuration:
```yaml
hs_disabled: true
hs_disabled_message: 'Reason for why the HS is blocked'
```
---
### `limit_usage_by_mau`

This option disables/enables monthly active user blocking. Used in cases where the admin or
server owner wants to limit to the number of monthly active users. When enabled and a limit is
reached the server returns a `ResourceLimitError` with error type `Codes.RESOURCE_LIMIT_EXCEEDED`.
Defaults to false. If this is enabled, a value for `max_mau_value` must also be set.

See [Monthly Active Users](../administration/monthly_active_users.md) for details on how to configure MAU.

Example configuration:
```yaml
limit_usage_by_mau: true
```
---
### `max_mau_value`

This option sets the hard limit of monthly active users above which the server will start
blocking user actions if `limit_usage_by_mau` is enabled. Defaults to 0.

Example configuration:
```yaml
max_mau_value: 50
```
---
### `mau_trial_days`

The option `mau_trial_days` is a means to add a grace period for active users. It
means that users must be active for the specified number of days before they
can be considered active and guards against the case where lots of users
sign up in a short space of time never to return after their initial
session. Defaults to 0.

Example configuration:
```yaml
mau_trial_days: 5
```
---
### `mau_appservice_trial_days`

The option `mau_appservice_trial_days` is similar to `mau_trial_days`, but applies a different
trial number if the user was registered by an appservice. A value
of 0 means no trial days are applied. Appservices not listed in this dictionary
use the value of `mau_trial_days` instead.

Example configuration:
```yaml
mau_appservice_trial_days:
  my_appservice_id: 3
  another_appservice_id: 6
```
---
### `mau_limit_alerting`

The option `mau_limit_alerting` is a means of limiting client-side alerting
should the mau limit be reached. This is useful for small instances
where the admin has 5 mau seats (say) for 5 specific people and no
interest increasing the mau limit further. Defaults to true, which
means that alerting is enabled.

Example configuration:
```yaml
mau_limit_alerting: false
```
---
### `mau_stats_only`

If enabled, the metrics for the number of monthly active users will
be populated, however no one will be limited based on these numbers. If `limit_usage_by_mau`
is true, this is implied to be true. Defaults to false.

Example configuration:
```yaml
mau_stats_only: true
```
---
### `mau_limit_reserved_threepids`

Sometimes the server admin will want to ensure certain accounts are
never blocked by mau checking. These accounts are specified by this option.
Defaults to none. Add accounts by specifying the `medium` and `address` of the
reserved threepid (3rd party identifier).

Example configuration:
```yaml
mau_limit_reserved_threepids:
  - medium: 'email'
    address: 'reserved_user@example.com'
```
---
### `server_context`

This option is used by phonehome stats to group together related servers.
Defaults to none.

Example configuration:
```yaml
server_context: context
```
---
### `limit_remote_rooms`

When this option is enabled, the room "complexity" will be checked before a user
joins a new remote room. If it is above the complexity limit, the server will
disallow joining, or will instantly leave. This is useful for homeservers that are
resource-constrained. Options for this setting include:
* `enabled`: whether this check is enabled. Defaults to false.
* `complexity`: the limit above which rooms cannot be joined. The default is 1.0.
* `complexity_error`: override the error which is returned when the room is too complex with a
   custom message.
* `admins_can_join`: allow server admins to join complex rooms. Default is false.

Room complexity is an arbitrary measure based on factors such as the number of
users in the room.

Example configuration:
```yaml
limit_remote_rooms:
  enabled: true
  complexity: 0.5
  complexity_error: "I can't let you do that, Dave."
  admins_can_join: true
```
---
### `require_membership_for_aliases`

Whether to require a user to be in the room to add an alias to it.
Defaults to true.

Example configuration:
```yaml
require_membership_for_aliases: false
```
---
### `allow_per_room_profiles`

Whether to allow per-room membership profiles through the sending of membership
events with profile information that differs from the target's global profile.
Defaults to true.

Example configuration:
```yaml
allow_per_room_profiles: false
```
---
### `max_avatar_size`

The largest permissible file size in bytes for a user avatar. Defaults to no restriction.
Use M for MB and K for KB.

Note that user avatar changes will not work if this is set without using Synapse's media repository.

Example configuration:
```yaml
max_avatar_size: 10M
```
---
### `allowed_avatar_mimetypes`

The MIME types allowed for user avatars. Defaults to no restriction.

Note that user avatar changes will not work if this is set without
using Synapse's media repository.

Example configuration:
```yaml
allowed_avatar_mimetypes: ["image/png", "image/jpeg", "image/gif"]
```
---
### `redaction_retention_period`

How long to keep redacted events in unredacted form in the database. After
this period redacted events get replaced with their redacted form in the DB.

Synapse will check whether the rentention period has concluded for redacted
events every 5 minutes. Thus, even if this option is set to `0`, Synapse may
still take up to 5 minutes to purge redacted events from the database.

Defaults to `7d`. Set to `null` to disable.

Example configuration:
```yaml
redaction_retention_period: 28d
```
---
### `user_ips_max_age`

How long to track users' last seen time and IPs in the database.

Defaults to `28d`. Set to `null` to disable clearing out of old rows.

Example configuration:
```yaml
user_ips_max_age: 14d
```
---
### `request_token_inhibit_3pid_errors`

Inhibits the `/requestToken` endpoints from returning an error that might leak
information about whether an e-mail address is in use or not on this
homeserver. Defaults to false.
Note that for some endpoints the error situation is the e-mail already being
used, and for others the error is entering the e-mail being unused.
If this option is enabled, instead of returning an error, these endpoints will
act as if no error happened and return a fake session ID ('sid') to clients.

Example configuration:
```yaml
request_token_inhibit_3pid_errors: true
```
---
### `next_link_domain_whitelist`

A list of domains that the domain portion of `next_link` parameters
must match.

This parameter is optionally provided by clients while requesting
validation of an email or phone number, and maps to a link that
users will be automatically redirected to after validation
succeeds. Clients can make use this parameter to aid the validation
process.

The whitelist is applied whether the homeserver or an identity server is handling validation.

The default value is no whitelist functionality; all domains are
allowed. Setting this value to an empty list will instead disallow
all domains.

Example configuration:
```yaml
next_link_domain_whitelist: ["matrix.org"]
```
---
### `templates` and `custom_template_directory`

These options define templates to use when generating email or HTML page contents.
The `custom_template_directory` determines which directory Synapse will try to
find template files in to use to generate email or HTML page contents.
If not set, or a file is not found within the template directory, a default
template from within the Synapse package will be used.

See [here](../../templates.md) for more
information about using custom templates.

Example configuration:
```yaml
templates:
  custom_template_directory: /path/to/custom/templates/
```
---
### `retention`

This option and the associated options determine message retention policy at the
server level.

Room admins and mods can define a retention period for their rooms using the
`m.room.retention` state event, and server admins can cap this period by setting
the `allowed_lifetime_min` and `allowed_lifetime_max` config options.

If this feature is enabled, Synapse will regularly look for and purge events
which are older than the room's maximum retention period. Synapse will also
filter events received over federation so that events that should have been
purged are ignored and not stored again.

The message retention policies feature is disabled by default. Please be advised
that enabling this feature carries some risk. There are known bugs with the implementation
which can cause database corruption. Setting retention to delete older history
is less risky than deleting newer history but in general caution is advised when enabling this
experimental feature. You can read more about this feature [here](../../message_retention_policies.md).

This setting has the following sub-options:
* `default_policy`: Default retention policy. If set, Synapse will apply it to rooms that lack the
   'm.room.retention' state event. This option is further specified by the
   `min_lifetime` and `max_lifetime` sub-options associated with it. Note that the
    value of `min_lifetime` doesn't matter much because Synapse doesn't take it into account yet.

* `allowed_lifetime_min` and `allowed_lifetime_max`: Retention policy limits. If
   set, and the state of a room contains a `m.room.retention` event in its state
   which contains a `min_lifetime` or a `max_lifetime` that's out of these bounds,
   Synapse will cap the room's policy to these limits when running purge jobs.

* `purge_jobs` and the associated `shortest_max_lifetime` and `longest_max_lifetime` sub-options:
   Server admins can define the settings of the background jobs purging the
   events whose lifetime has expired under the `purge_jobs` section.

  If no configuration is provided for this option, a single job will be set up to delete
  expired events in every room daily.

  Each job's configuration defines which range of message lifetimes the job
  takes care of. For example, if `shortest_max_lifetime` is '2d' and
  `longest_max_lifetime` is '3d', the job will handle purging expired events in
  rooms whose state defines a `max_lifetime` that's both higher than 2 days, and
  lower than or equal to 3 days. Both the minimum and the maximum value of a
  range are optional, e.g. a job with no `shortest_max_lifetime` and a
  `longest_max_lifetime` of '3d' will handle every room with a retention policy
  whose `max_lifetime` is lower than or equal to three days.

  The rationale for this per-job configuration is that some rooms might have a
  retention policy with a low `max_lifetime`, where history needs to be purged
  of outdated messages on a more frequent basis than for the rest of the rooms
  (e.g. every 12h), but not want that purge to be performed by a job that's
  iterating over every room it knows, which could be heavy on the server.

  If any purge job is configured, it is strongly recommended to have at least
  a single job with neither `shortest_max_lifetime` nor `longest_max_lifetime`
  set, or one job without `shortest_max_lifetime` and one job without
  `longest_max_lifetime` set. Otherwise some rooms might be ignored, even if
  `allowed_lifetime_min` and `allowed_lifetime_max` are set, because capping a
  room's policy to these values is done after the policies are retrieved from
  Synapse's database (which is done using the range specified in a purge job's
  configuration).

Example configuration:
```yaml
retention:
  enabled: true
  default_policy:
    min_lifetime: 1d
    max_lifetime: 1y
  allowed_lifetime_min: 1d
  allowed_lifetime_max: 1y
  purge_jobs:
    - longest_max_lifetime: 3d
      interval: 12h
    - shortest_max_lifetime: 3d
      interval: 1d
```
---
## TLS

Options related to TLS.

---
### `tls_certificate_path`

This option specifies a PEM-encoded X509 certificate for TLS.
This certificate, as of Synapse 1.0, will need to be a valid and verifiable
certificate, signed by a recognised Certificate Authority. Defaults to none.

Be sure to use a `.pem` file that includes the full certificate chain including
any intermediate certificates (for instance, if using certbot, use
`fullchain.pem` as your certificate, not `cert.pem`).

Example configuration:
```yaml
tls_certificate_path: "CONFDIR/SERVERNAME.tls.crt"
```
---
### `tls_private_key_path`

PEM-encoded private key for TLS. Defaults to none.

Example configuration:
```yaml
tls_private_key_path: "CONFDIR/SERVERNAME.tls.key"
```
---
### `federation_verify_certificates`
Whether to verify TLS server certificates for outbound federation requests.

Defaults to true. To disable certificate verification, set the option to false.

Example configuration:
```yaml
federation_verify_certificates: false
```
---
### `federation_client_minimum_tls_version`

The minimum TLS version that will be used for outbound federation requests.

Defaults to `1`. Configurable to `1`, `1.1`, `1.2`, or `1.3`. Note
that setting this value higher than `1.2` will prevent federation to most
of the public Matrix network: only configure it to `1.3` if you have an
entirely private federation setup and you can ensure TLS 1.3 support.

Example configuration:
```yaml
federation_client_minimum_tls_version: 1.2
```
---
### `federation_certificate_verification_whitelist`

Skip federation certificate verification on a given whitelist
of domains.

This setting should only be used in very specific cases, such as
federation over Tor hidden services and similar. For private networks
of homeservers, you likely want to use a private CA instead.

Only effective if `federation_verify_certicates` is `true`.

Example configuration:
```yaml
federation_certificate_verification_whitelist:
  - lon.example.com
  - "*.domain.com"
  - "*.onion"
```
---
### `federation_custom_ca_list`

List of custom certificate authorities for federation traffic.

This setting should only normally be used within a private network of
homeservers.

Note that this list will replace those that are provided by your
operating environment. Certificates must be in PEM format.

Example configuration:
```yaml
federation_custom_ca_list:
  - myCA1.pem
  - myCA2.pem
  - myCA3.pem
```
---
## Federation

Options related to federation.

---
### `federation_domain_whitelist`

Restrict federation to the given whitelist of domains.
N.B. we recommend also firewalling your federation listener to limit
inbound federation traffic as early as possible, rather than relying
purely on this application-layer restriction.  If not specified, the
default is to whitelist everything.

Example configuration:
```yaml
federation_domain_whitelist:
  - lon.example.com
  - nyc.example.com
  - syd.example.com
```
---
### `federation_metrics_domains`

Report prometheus metrics on the age of PDUs being sent to and received from
the given domains. This can be used to give an idea of "delay" on inbound
and outbound federation, though be aware that any delay can be due to problems
at either end or with the intermediate network.

By default, no domains are monitored in this way.

Example configuration:
```yaml
federation_metrics_domains:
  - matrix.org
  - example.com
```
---
### `allow_profile_lookup_over_federation`

Set to false to disable profile lookup over federation. By default, the
Federation API allows other homeservers to obtain profile data of any user
on this homeserver.

Example configuration:
```yaml
allow_profile_lookup_over_federation: false
```
---
### `allow_device_name_lookup_over_federation`

Set this option to true to allow device display name lookup over federation. By default, the
Federation API prevents other homeservers from obtaining the display names of any user devices
on this homeserver.

Example configuration:
```yaml
allow_device_name_lookup_over_federation: true
```
---
## Caching

Options related to caching.

---
### `event_cache_size`

The number of events to cache in memory. Defaults to 10K. Like other caches,
this is affected by `caches.global_factor` (see below).

Note that this option is not part of the `caches` section.

Example configuration:
```yaml
event_cache_size: 15K
```
---
### `caches` and associated values

A cache 'factor' is a multiplier that can be applied to each of
Synapse's caches in order to increase or decrease the maximum
number of entries that can be stored.

`caches` can be configured through the following sub-options:

* `global_factor`: Controls the global cache factor, which is the default cache factor
  for all caches if a specific factor for that cache is not otherwise
  set.

  This can also be set by the `SYNAPSE_CACHE_FACTOR` environment
  variable. Setting by environment variable takes priority over
  setting through the config file.

  Defaults to 0.5, which will halve the size of all caches.

* `per_cache_factors`: A dictionary of cache name to cache factor for that individual
   cache. Overrides the global cache factor for a given cache.

   These can also be set through environment variables comprised
   of `SYNAPSE_CACHE_FACTOR_` + the name of the cache in capital
   letters and underscores. Setting by environment variable
   takes priority over setting through the config file.
   Ex. `SYNAPSE_CACHE_FACTOR_GET_USERS_WHO_SHARE_ROOM_WITH_USER=2.0`

   Some caches have '*' and other characters that are not
   alphanumeric or underscores. These caches can be named with or
   without the special characters stripped. For example, to specify
   the cache factor for `*stateGroupCache*` via an environment
   variable would be `SYNAPSE_CACHE_FACTOR_STATEGROUPCACHE=2.0`.

* `expire_caches`: Controls whether cache entries are evicted after a specified time
   period. Defaults to true. Set to false to disable this feature. Note that never expiring
   caches may result in excessive memory usage.

* `cache_entry_ttl`: If `expire_caches` is enabled, this flag controls how long an entry can
  be in a cache without having been accessed before being evicted.
  Defaults to 30m.

* `sync_response_cache_duration`: Controls how long the results of a /sync request are
  cached for after a successful response is returned. A higher duration can help clients
  with intermittent connections, at the cost of higher memory usage.
  A value of zero means that sync responses are not cached.
  Defaults to 2m.

  *Changed in Synapse 1.62.0*: The default was changed from 0 to 2m.

* `cache_autotuning` and its sub-options `max_cache_memory_usage`, `target_cache_memory_usage`, and
   `min_cache_ttl` work in conjunction with each other to maintain a balance between cache memory
   usage and cache entry availability. You must be using [jemalloc](../administration/admin_faq.md#help-synapse-is-slow-and-eats-all-my-ramcpu)
   to utilize this option, and all three of the options must be specified for this feature to work. This option
   defaults to off, enable it by providing values for the sub-options listed below. Please note that the feature will not work
   and may cause unstable behavior (such as excessive emptying of caches or exceptions) if all of the values are not provided.
   Please see the [Config Conventions](#config-conventions) for information on how to specify memory size and cache expiry
   durations.
     * `max_cache_memory_usage` sets a ceiling on how much memory the cache can use before caches begin to be continuously evicted.
        They will continue to be evicted until the memory usage drops below the `target_memory_usage`, set in
        the setting below, or until the `min_cache_ttl` is hit. There is no default value for this option.
     * `target_memory_usage` sets a rough target for the desired memory usage of the caches. There is no default value
        for this option.
     * `min_cache_ttl` sets a limit under which newer cache entries are not evicted and is only applied when
        caches are actively being evicted/`max_cache_memory_usage` has been exceeded. This is to protect hot caches
        from being emptied while Synapse is evicting due to memory. There is no default value for this option.

Example configuration:
```yaml
event_cache_size: 15K
caches:
  global_factor: 1.0
  per_cache_factors:
    get_users_who_share_room_with_user: 2.0
  sync_response_cache_duration: 2m
  cache_autotuning:
    max_cache_memory_usage: 1024M
    target_cache_memory_usage: 758M
    min_cache_ttl: 5m
```

### Reloading cache factors

The cache factors (i.e. `caches.global_factor` and `caches.per_cache_factors`)  may be reloaded at any time by sending a
[`SIGHUP`](https://en.wikipedia.org/wiki/SIGHUP) signal to Synapse using e.g.

```commandline
kill -HUP [PID_OF_SYNAPSE_PROCESS]
```

If you are running multiple workers, you must individually update the worker
config file and send this signal to each worker process.

If you're using the [example systemd service](https://github.com/matrix-org/synapse/blob/develop/contrib/systemd/matrix-synapse.service)
file in Synapse's `contrib` directory, you can send a `SIGHUP` signal by using
`systemctl reload matrix-synapse`.

---
## Database
Config options related to database settings.

---
### `database`

The `database` setting defines the database that synapse uses to store all of
its data.

Associated sub-options:

* `name`: this option specifies the database engine to use: either `sqlite3` (for SQLite)
  or `psycopg2` (for PostgreSQL). If no name is specified Synapse will default to SQLite.

* `txn_limit` gives the maximum number of transactions to run per connection
  before reconnecting. Defaults to 0, which means no limit.

* `allow_unsafe_locale` is an option specific to Postgres. Under the default behavior, Synapse will refuse to
  start if the postgres db is set to a non-C locale. You can override this behavior (which is *not* recommended)
  by setting `allow_unsafe_locale` to true. Note that doing so may corrupt your database. You can find more information
  [here](../../postgres.md#fixing-incorrect-collate-or-ctype) and [here](https://wiki.postgresql.org/wiki/Locale_data_changes).

* `args` gives options which are passed through to the database engine,
  except for options starting with `cp_`, which are used to configure the Twisted
  connection pool. For a reference to valid arguments, see:
    * for [sqlite](https://docs.python.org/3/library/sqlite3.html#sqlite3.connect)
    * for [postgres](https://www.postgresql.org/docs/current/libpq-connect.html#LIBPQ-PARAMKEYWORDS)
    * for [the connection pool](https://twistedmatrix.com/documents/current/api/twisted.enterprise.adbapi.ConnectionPool.html#__init__)

For more information on using Synapse with Postgres,
see [here](../../postgres.md).

Example SQLite configuration:
```yaml
database:
  name: sqlite3
  args:
    database: /path/to/homeserver.db
```

Example Postgres configuration:
```yaml
database:
  name: psycopg2
  txn_limit: 10000
  args:
    user: synapse_user
    password: secretpassword
    database: synapse
    host: localhost
    port: 5432
    cp_min: 5
    cp_max: 10
```
---
### `databases`

The `databases` option allows specifying a mapping between certain database tables and
database host details, spreading the load of a single Synapse instance across multiple
database backends. This is often referred to as "database sharding". This option is only
supported for PostgreSQL database backends.

**Important note:** This is a supported option, but is not currently used in production by the
Matrix.org Foundation. Proceed with caution and always make backups.

`databases` is a dictionary of arbitrarily-named database entries. Each entry is equivalent
to the value of the `database` homeserver config option (see above), with the addition of
a `data_stores` key. `data_stores` is an array of strings that specifies the data store(s)
(a defined label for a set of tables) that should be stored on the associated database
backend entry.

The currently defined values for `data_stores` are:

* `"state"`: Database that relates to state groups will be stored in this database.

  Specifically, that means the following tables:
  * `state_groups`
  * `state_group_edges`
  * `state_groups_state`

  And the following sequences:
  * `state_groups_seq_id`

* `"main"`: All other database tables and sequences.

All databases will end up with additional tables used for tracking database schema migrations
and any pending background updates. Synapse will create these automatically on startup when checking for
and/or performing database schema migrations.

To migrate an existing database configuration (e.g. all tables on a single database) to a different
configuration (e.g. the "main" data store on one database, and "state" on another), do the following:

1. Take a backup of your existing database. Things can and do go wrong and database corruption is no joke!
2. Ensure all pending database migrations have been applied and background updates have run. The simplest
   way to do this is to use the `update_synapse_database` script supplied with your Synapse installation.

   ```sh
   update_synapse_database --database-config homeserver.yaml --run-background-updates
   ```

3. Copy over the necessary tables and sequences from one database to the other. Tables relating to database
   migrations, schemas, schema versions and background updates should **not** be copied.

   As an example, say that you'd like to split out the "state" data store from an existing database which
   currently contains all data stores.

   Simply copy the tables and sequences defined above for the "state" datastore from the existing database
   to the secondary database. As noted above, additional tables will be created in the secondary database
   when Synapse is started.

4. Modify/create the `databases` option in your `homeserver.yaml` to match the desired database configuration.
5. Start Synapse. Check that it starts up successfully and that things generally seem to be working.
6. Drop the old tables that were copied in step 3.

Only one of the options `database` or `databases` may be specified in your config, but not both.

Example configuration:

```yaml
databases:
  basement_box:
    name: psycopg2
    txn_limit: 10000
    data_stores: ["main"]
    args:
      user: synapse_user
      password: secretpassword
      database: synapse_main
      host: localhost
      port: 5432
      cp_min: 5
      cp_max: 10

  my_other_database:
    name: psycopg2
    txn_limit: 10000
    data_stores: ["state"]
    args:
      user: synapse_user
      password: secretpassword
      database: synapse_state
      host: localhost
      port: 5432
      cp_min: 5
      cp_max: 10
```
---
## Logging
Config options related to logging.

---
### `log_config`

This option specifies a yaml python logging config file as described
[here](https://docs.python.org/3/library/logging.config.html#configuration-dictionary-schema).

Example configuration:
```yaml
log_config: "CONFDIR/SERVERNAME.log.config"
```
---
## Ratelimiting
Options related to ratelimiting in Synapse.

Each ratelimiting configuration is made of two parameters:
   - `per_second`: number of requests a client can send per second.
   - `burst_count`: number of requests a client can send before being throttled.
---
### `rc_message`


Ratelimiting settings for client messaging.

This is a ratelimiting option for messages that ratelimits sending based on the account the client
is using. It defaults to: `per_second: 0.2`, `burst_count: 10`.

Example configuration:
```yaml
rc_message:
  per_second: 0.5
  burst_count: 15
```
---
### `rc_registration`

This option ratelimits registration requests based on the client's IP address.
It defaults to `per_second: 0.17`, `burst_count: 3`.

Example configuration:
```yaml
rc_registration:
  per_second: 0.15
  burst_count: 2
```
---
### `rc_registration_token_validity`

This option checks the validity of registration tokens that ratelimits requests based on
the client's IP address.
Defaults to `per_second: 0.1`, `burst_count: 5`.

Example configuration:
```yaml
rc_registration_token_validity:
  per_second: 0.3
  burst_count: 6
```
---
### `rc_login`

This option specifies several limits for login:
* `address` ratelimits login requests based on the client's IP
      address. Defaults to `per_second: 0.17`, `burst_count: 3`.

* `account` ratelimits login requests based on the account the
  client is attempting to log into. Defaults to `per_second: 0.17`,
  `burst_count: 3`.

* `failed_attempts` ratelimits login requests based on the account the
  client is attempting to log into, based on the amount of failed login
  attempts for this account. Defaults to `per_second: 0.17`, `burst_count: 3`.

Example configuration:
```yaml
rc_login:
  address:
    per_second: 0.15
    burst_count: 5
  account:
    per_second: 0.18
    burst_count: 4
  failed_attempts:
    per_second: 0.19
    burst_count: 7
```
---
### `rc_admin_redaction`

This option sets ratelimiting redactions by room admins. If this is not explicitly
set then it uses the same ratelimiting as per `rc_message`. This is useful
to allow room admins to deal with abuse quickly.

Example configuration:
```yaml
rc_admin_redaction:
  per_second: 1
  burst_count: 50
```
---
### `rc_joins`

This option allows for ratelimiting number of rooms a user can join. This setting has the following sub-options:

* `local`: ratelimits when users are joining rooms the server is already in.
   Defaults to `per_second: 0.1`, `burst_count: 10`.

* `remote`: ratelimits when users are trying to join rooms not on the server (which
  can be more computationally expensive than restricting locally). Defaults to
  `per_second: 0.01`, `burst_count: 10`

Example configuration:
```yaml
rc_joins:
  local:
    per_second: 0.2
    burst_count: 15
  remote:
    per_second: 0.03
    burst_count: 12
```
---
### `rc_joins_per_room`

This option allows admins to ratelimit joins to a room based on the number of recent
joins (local or remote) to that room. It is intended to mitigate mass-join spam
waves which target multiple homeservers.

By default, one join is permitted to a room every second, with an accumulating
buffer of up to ten instantaneous joins.

Example configuration (default values):
```yaml
rc_joins_per_room:
  per_second: 1
  burst_count: 10
```

_Added in Synapse 1.64.0._

---
### `rc_3pid_validation`

This option ratelimits how often a user or IP can attempt to validate a 3PID.
Defaults to `per_second: 0.003`, `burst_count: 5`.

Example configuration:
```yaml
rc_3pid_validation:
  per_second: 0.003
  burst_count: 5
```
---
### `rc_invites`

This option sets ratelimiting how often invites can be sent in a room or to a
specific user. `per_room` defaults to `per_second: 0.3`, `burst_count: 10` and
`per_user` defaults to `per_second: 0.003`, `burst_count: 5`.

Client requests that invite user(s) when [creating a
room](https://spec.matrix.org/v1.2/client-server-api/#post_matrixclientv3createroom)
will count against the `rc_invites.per_room` limit, whereas
client requests to [invite a single user to a
room](https://spec.matrix.org/v1.2/client-server-api/#post_matrixclientv3roomsroomidinvite)
will count against both the `rc_invites.per_user` and `rc_invites.per_room` limits.

Federation requests to invite a user will count against the `rc_invites.per_user`
limit only, as Synapse presumes ratelimiting by room will be done by the sending server.

The `rc_invites.per_user` limit applies to the *receiver* of the invite, rather than the
sender, meaning that a `rc_invite.per_user.burst_count` of 5 mandates that a single user
cannot *receive* more than a burst of 5 invites at a time.

In contrast, the `rc_invites.per_issuer` limit applies to the *issuer* of the invite, meaning that a `rc_invite.per_issuer.burst_count` of 5 mandates that single user cannot *send* more than a burst of 5 invites at a time.

_Changed in version 1.63:_ added the `per_issuer` limit.

Example configuration:
```yaml
rc_invites:
  per_room:
    per_second: 0.5
    burst_count: 5
  per_user:
    per_second: 0.004
    burst_count: 3
  per_issuer:
    per_second: 0.5
    burst_count: 5
```

---
### `rc_third_party_invite`

This option ratelimits 3PID invites (i.e. invites sent to a third-party ID
such as an email address or a phone number) based on the account that's
sending the invite. Defaults to `per_second: 0.2`, `burst_count: 10`.

Example configuration:
```yaml
rc_third_party_invite:
  per_second: 0.2
  burst_count: 10
```
---
### `rc_federation`

Defines limits on federation requests.

The `rc_federation` configuration has the following sub-options:
* `window_size`: window size in milliseconds. Defaults to 1000.
* `sleep_limit`: number of federation requests from a single server in
   a window before the server will delay processing the request. Defaults to 10.
* `sleep_delay`: duration in milliseconds to delay processing events
   from remote servers by if they go over the sleep limit. Defaults to 500.
* `reject_limit`: maximum number of concurrent federation requests
   allowed from a single server. Defaults to 50.
* `concurrent`: number of federation requests to concurrently process
   from a single server. Defaults to 3.

Example configuration:
```yaml
rc_federation:
  window_size: 750
  sleep_limit: 15
  sleep_delay: 400
  reject_limit: 40
  concurrent: 5
```
---
### `federation_rr_transactions_per_room_per_second`

Sets outgoing federation transaction frequency for sending read-receipts,
per-room.

If we end up trying to send out more read-receipts, they will get buffered up
into fewer transactions. Defaults to 50.

Example configuration:
```yaml
federation_rr_transactions_per_room_per_second: 40
```
---
## Media Store
Config options related to Synapse's media store.

---
### `enable_media_repo`

Enable the media store service in the Synapse master. Defaults to true.
Set to false if you are using a separate media store worker.

Example configuration:
```yaml
enable_media_repo: false
```
---
### `media_store_path`

Directory where uploaded images and attachments are stored.

Example configuration:
```yaml
media_store_path: "DATADIR/media_store"
```
---
### `media_storage_providers`

Media storage providers allow media to be stored in different
locations. Defaults to none. Associated sub-options are:
* `module`: type of resource, e.g. `file_system`.
* `store_local`: whether to store newly uploaded local files
* `store_remote`: whether to store newly downloaded local files
* `store_synchronous`: whether to wait for successful storage for local uploads
* `config`: sets a path to the resource through the `directory` option

Example configuration:
```yaml
media_storage_providers:
  - module: file_system
    store_local: false
    store_remote: false
    store_synchronous: false
    config:
       directory: /mnt/some/other/directory
```
---
### `max_upload_size`

The largest allowed upload size in bytes.

If you are using a reverse proxy you may also need to set this value in
your reverse proxy's config. Defaults to 50M. Notably Nginx has a small max body size by default.
See [here](../../reverse_proxy.md) for more on using a reverse proxy with Synapse.

Example configuration:
```yaml
max_upload_size: 60M
```
---
### `max_image_pixels`

Maximum number of pixels that will be thumbnailed. Defaults to 32M.

Example configuration:
```yaml
max_image_pixels: 35M
```
---
### `dynamic_thumbnails`

Whether to generate new thumbnails on the fly to precisely match
the resolution requested by the client. If true then whenever
a new resolution is requested by the client the server will
generate a new thumbnail. If false the server will pick a thumbnail
from a precalculated list. Defaults to false.

Example configuration:
```yaml
dynamic_thumbnails: true
```
---
### `thumbnail_sizes`

List of thumbnails to precalculate when an image is uploaded. Associated sub-options are:
* `width`
* `height`
* `method`: i.e. `crop`, `scale`, etc.

Example configuration:
```yaml
thumbnail_sizes:
  - width: 32
    height: 32
    method: crop
  - width: 96
    height: 96
    method: crop
  - width: 320
    height: 240
    method: scale
  - width: 640
    height: 480
    method: scale
  - width: 800
    height: 600
    method: scale
```
---
### `media_retention`

Controls whether local media and entries in the remote media cache
(media that is downloaded from other homeservers) should be removed
under certain conditions, typically for the purpose of saving space.

Purging media files will be the carried out by the media worker
(that is, the worker that has the `enable_media_repo` homeserver config
option set to 'true'). This may be the main process.

The `media_retention.local_media_lifetime` and
`media_retention.remote_media_lifetime` config options control whether
media will be purged if it has not been accessed in a given amount of
time. Note that media is 'accessed' when loaded in a room in a client, or
otherwise downloaded by a local or remote user. If the media has never
been accessed, the media's creation time is used instead. Both thumbnails
and the original media will be removed. If either of these options are unset,
then media of that type will not be purged.

Local or cached remote media that has been
[quarantined](../../admin_api/media_admin_api.md#quarantining-media-in-a-room)
will not be deleted. Similarly, local media that has been marked as
[protected from quarantine](../../admin_api/media_admin_api.md#protecting-media-from-being-quarantined)
will not be deleted.

Example configuration:
```yaml
media_retention:
    local_media_lifetime: 90d
    remote_media_lifetime: 14d
```
---
### `url_preview_enabled`

This setting determines whether the preview URL API is enabled.
It is disabled by default. Set to true to enable. If enabled you must specify a
`url_preview_ip_range_blacklist` blacklist.

Example configuration:
```yaml
url_preview_enabled: true
```
---
### `url_preview_ip_range_blacklist`

List of IP address CIDR ranges that the URL preview spider is denied
from accessing.  There are no defaults: you must explicitly
specify a list for URL previewing to work.  You should specify any
internal services in your network that you do not want synapse to try
to connect to, otherwise anyone in any Matrix room could cause your
synapse to issue arbitrary GET requests to your internal services,
causing serious security issues.

(0.0.0.0 and :: are always blacklisted, whether or not they are explicitly
listed here, since they correspond to unroutable addresses.)

This must be specified if `url_preview_enabled` is set. It is recommended that
you use the following example list as a starting point.

Note: The value is ignored when an HTTP proxy is in use.

Example configuration:
```yaml
url_preview_ip_range_blacklist:
  - '127.0.0.0/8'
  - '10.0.0.0/8'
  - '172.16.0.0/12'
  - '192.168.0.0/16'
  - '100.64.0.0/10'
  - '192.0.0.0/24'
  - '169.254.0.0/16'
  - '192.88.99.0/24'
  - '198.18.0.0/15'
  - '192.0.2.0/24'
  - '198.51.100.0/24'
  - '203.0.113.0/24'
  - '224.0.0.0/4'
  - '::1/128'
  - 'fe80::/10'
  - 'fc00::/7'
  - '2001:db8::/32'
  - 'ff00::/8'
  - 'fec0::/10'
```
---
### `url_preview_ip_range_whitelist`

This option sets a list of IP address CIDR ranges that the URL preview spider is allowed
to access even if they are specified in `url_preview_ip_range_blacklist`.
This is useful for specifying exceptions to wide-ranging blacklisted
target IP ranges - e.g. for enabling URL previews for a specific private
website only visible in your network. Defaults to none.

Example configuration:
```yaml
url_preview_ip_range_whitelist:
   - '192.168.1.1'
```
---
### `url_preview_url_blacklist`

Optional list of URL matches that the URL preview spider is
denied from accessing.  You should use `url_preview_ip_range_blacklist`
in preference to this, otherwise someone could define a public DNS
entry that points to a private IP address and circumvent the blacklist.
This is more useful if you know there is an entire shape of URL that
you know that will never want synapse to try to spider.

Each list entry is a dictionary of url component attributes as returned
by urlparse.urlsplit as applied to the absolute form of the URL.  See
[here](https://docs.python.org/2/library/urlparse.html#urlparse.urlsplit) for more
information. Some examples are:

* `username`
* `netloc`
* `scheme`
* `path`

The values of the dictionary are treated as a filename match pattern
applied to that component of URLs, unless they start with a ^ in which
case they are treated as a regular expression match.  If all the
specified component matches for a given list item succeed, the URL is
blacklisted.

Example configuration:
```yaml
url_preview_url_blacklist:
  # blacklist any URL with a username in its URI
  - username: '*'

  # blacklist all *.google.com URLs
  - netloc: 'google.com'
  - netloc: '*.google.com'

  # blacklist all plain HTTP URLs
  - scheme: 'http'

  # blacklist http(s)://www.acme.com/foo
  - netloc: 'www.acme.com'
    path: '/foo'

  # blacklist any URL with a literal IPv4 address
  - netloc: '^[0-9]+\.[0-9]+\.[0-9]+\.[0-9]+$'
```
---
### `max_spider_size`

The largest allowed URL preview spidering size in bytes. Defaults to 10M.

Example configuration:
```yaml
max_spider_size: 8M
```
---
### `url_preview_accept_language`

A list of values for the Accept-Language HTTP header used when
downloading webpages during URL preview generation. This allows
Synapse to specify the preferred languages that URL previews should
be in when communicating with remote servers.

Each value is a IETF language tag; a 2-3 letter identifier for a
language, optionally followed by subtags separated by '-', specifying
a country or region variant.

Multiple values can be provided, and a weight can be added to each by
using quality value syntax (;q=). '*' translates to any language.

Defaults to "en".

Example configuration:
```yaml
 url_preview_accept_language:
   - 'en-UK'
   - 'en-US;q=0.9'
   - 'fr;q=0.8'
   - '*;q=0.7'
```
---
### `oembed`

oEmbed allows for easier embedding content from a website. It can be
used for generating URLs previews of services which support it. A default list of oEmbed providers
is included with Synapse. Set `disable_default_providers` to true to disable using
these default oEmbed URLs. Use `additional_providers` to specify additional files with oEmbed configuration (each
should be in the form of providers.json). By default this list is empty.

Example configuration:
```yaml
oembed:
  disable_default_providers: true
  additional_providers:
    - oembed/my_providers.json
```
---
## Captcha

See [here](../../CAPTCHA_SETUP.md) for full details on setting up captcha.

---
### `recaptcha_public_key`

This homeserver's ReCAPTCHA public key. Must be specified if
[`enable_registration_captcha`](#enable_registration_captcha) is enabled.

Example configuration:
```yaml
recaptcha_public_key: "YOUR_PUBLIC_KEY"
```
---
### `recaptcha_private_key`

This homeserver's ReCAPTCHA private key. Must be specified if
[`enable_registration_captcha`](#enable_registration_captcha) is
enabled.

Example configuration:
```yaml
recaptcha_private_key: "YOUR_PRIVATE_KEY"
```
---
### `enable_registration_captcha`

Set to `true` to require users to complete a CAPTCHA test when registering an account.
Requires a valid ReCaptcha public/private key.
Defaults to `false`.

Note that [`enable_registration`](#enable_registration) must also be set to allow account registration.

Example configuration:
```yaml
enable_registration_captcha: true
```
---
### `recaptcha_siteverify_api`

The API endpoint to use for verifying `m.login.recaptcha` responses.
Defaults to `https://www.recaptcha.net/recaptcha/api/siteverify`.

Example configuration:
```yaml
recaptcha_siteverify_api: "https://my.recaptcha.site"
```
---
## TURN
Options related to adding a TURN server to Synapse.

---
### `turn_uris`

The public URIs of the TURN server to give to clients.

Example configuration:
```yaml
turn_uris: [turn:example.org]
```
---
### `turn_shared_secret`

The shared secret used to compute passwords for the TURN server.

Example configuration:
```yaml
turn_shared_secret: "YOUR_SHARED_SECRET"
```
---
### `turn_username` and `turn_password`

The Username and password if the TURN server needs them and does not use a token.

Example configuration:
```yaml
turn_username: "TURNSERVER_USERNAME"
turn_password: "TURNSERVER_PASSWORD"
```
---
### `turn_user_lifetime`

How long generated TURN credentials last. Defaults to 1h.

Example configuration:
```yaml
turn_user_lifetime: 2h
```
---
### `turn_allow_guests`

Whether guests should be allowed to use the TURN server. This defaults to true, otherwise
VoIP will be unreliable for guests. However, it does introduce a slight security risk as
it allows users to connect to arbitrary endpoints without having first signed up for a valid account (e.g. by passing a CAPTCHA).

Example configuration:
```yaml
turn_allow_guests: false
```
---
## Registration ##

Registration can be rate-limited using the parameters in the [Ratelimiting](#ratelimiting) section of this manual.

---
### `enable_registration`

Enable registration for new users. Defaults to `false`.

It is highly recommended that if you enable registration, you set one or more
or the following options, to avoid abuse of your server by "bots":

 * [`enable_registration_captcha`](#enable_registration_captcha)
 * [`registrations_require_3pid`](#registrations_require_3pid)
 * [`registration_requires_token`](#registration_requires_token)

(In order to enable registration without any verification, you must also set
[`enable_registration_without_verification`](#enable_registration_without_verification).)

Note that even if this setting is disabled, new accounts can still be created
via the admin API if
[`registration_shared_secret`](#registration_shared_secret) is set.

Example configuration:
```yaml
enable_registration: true
```
---
### `enable_registration_without_verification`

Enable registration without email or captcha verification. Note: this option is *not* recommended,
as registration without verification is a known vector for spam and abuse. Defaults to `false`. Has no effect
unless [`enable_registration`](#enable_registration) is also enabled.

Example configuration:
```yaml
enable_registration_without_verification: true
```
---
### `registrations_require_3pid`

If this is set, users must provide all of the specified types of 3PID when registering an account.

Note that [`enable_registration`](#enable_registration) must also be set to allow account registration.

Example configuration:
```yaml
registrations_require_3pid:
  - email
  - msisdn
```
---
### `disable_msisdn_registration`

Explicitly disable asking for MSISDNs from the registration
flow (overrides `registrations_require_3pid` if MSISDNs are set as required).

Example configuration:
```yaml
disable_msisdn_registration: true
```
---
### `allowed_local_3pids`

Mandate that users are only allowed to associate certain formats of
3PIDs with accounts on this server, as specified by the `medium` and `pattern` sub-options.

Example configuration:
```yaml
allowed_local_3pids:
  - medium: email
    pattern: '^[^@]+@matrix\.org$'
  - medium: email
    pattern: '^[^@]+@vector\.im$'
  - medium: msisdn
    pattern: '\+44'
```
---
### `enable_3pid_lookup`

Enable 3PIDs lookup requests to identity servers from this server. Defaults to true.

Example configuration:
```yaml
enable_3pid_lookup: false
```
---
### `registration_requires_token`

Require users to submit a token during registration.
Tokens can be managed using the admin [API](../administration/admin_api/registration_tokens.md).
Disabling this option will not delete any tokens previously generated.
Defaults to `false`. Set to `true` to enable.


Note that [`enable_registration`](#enable_registration) must also be set to allow account registration.

Example configuration:
```yaml
registration_requires_token: true
```
---
### `registration_shared_secret`

If set, allows registration of standard or admin accounts by anyone who has the
shared secret, even if [`enable_registration`](#enable_registration) is not
set.

This is primarily intended for use with the `register_new_matrix_user` script
(see [Registering a user](../../setup/installation.md#registering-a-user));
however, the interface is [documented](../../admin_api/register_api.html).

See also [`registration_shared_secret_path`](#registration_shared_secret_path).

Example configuration:
```yaml
registration_shared_secret: <PRIVATE STRING>
```

---
### `registration_shared_secret_path`

An alternative to [`registration_shared_secret`](#registration_shared_secret):
allows the shared secret to be specified in an external file.

The file should be a plain text file, containing only the shared secret.

If this file does not exist, Synapse will create a new signing
key on startup and store it in this file.

Example configuration:
```yaml
registration_shared_secret_file: /path/to/secrets/file
```

_Added in Synapse 1.67.0._

---
### `bcrypt_rounds`

Set the number of bcrypt rounds used to generate password hash.
Larger numbers increase the work factor needed to generate the hash.
The default number is 12 (which equates to 2^12 rounds).
N.B. that increasing this will exponentially increase the time required
to register or login - e.g. 24 => 2^24 rounds which will take >20 mins.
Example configuration:
```yaml
bcrypt_rounds: 14
```
---
### `allow_guest_access`

Allows users to register as guests without a password/email/etc, and
participate in rooms hosted on this server which have been made
accessible to anonymous users. Defaults to false.

Example configuration:
```yaml
allow_guest_access: true
```
---
### `default_identity_server`

The identity server which we suggest that clients should use when users log
in on this server.

(By default, no suggestion is made, so it is left up to the client.
This setting is ignored unless `public_baseurl` is also explicitly set.)

Example configuration:
```yaml
default_identity_server: https://matrix.org
```
---
### `account_threepid_delegates`

Delegate verification of phone numbers to an identity server.

When a user wishes to add a phone number to their account, we need to verify that they
actually own that phone number, which requires sending them a text message (SMS).
Currently Synapse does not support sending those texts itself and instead delegates the
task to an identity server. The base URI for the identity server to be used is
specified by the `account_threepid_delegates.msisdn` option.

If this is left unspecified, Synapse will not allow users to add phone numbers to
their account.

(Servers handling the these requests must answer the `/requestToken` endpoints defined
by the Matrix Identity Service API
[specification](https://matrix.org/docs/spec/identity_service/latest).)

*Deprecated in Synapse 1.64.0*: The `email` option is deprecated.

*Removed in Synapse 1.66.0*: The `email` option has been removed.
If present, Synapse will report a configuration error on startup.

Example configuration:
```yaml
account_threepid_delegates:
    msisdn: http://localhost:8090  # Delegate SMS sending to this local process
```
---
### `enable_set_displayname`

Whether users are allowed to change their displayname after it has
been initially set. Useful when provisioning users based on the
contents of a third-party directory.

Does not apply to server administrators. Defaults to true.

Example configuration:
```yaml
enable_set_displayname: false
```
---
### `enable_set_avatar_url`

Whether users are allowed to change their avatar after it has been
initially set. Useful when provisioning users based on the contents
of a third-party directory.

Does not apply to server administrators. Defaults to true.

Example configuration:
```yaml
enable_set_avatar_url: false
```
---
### `enable_3pid_changes`

Whether users can change the third-party IDs associated with their accounts
(email address and msisdn).

Defaults to true.

Example configuration:
```yaml
enable_3pid_changes: false
```
---
### `auto_join_rooms`

Users who register on this homeserver will automatically be joined
to the rooms listed under this option.

By default, any room aliases included in this list will be created
as a publicly joinable room when the first user registers for the
homeserver. If the room already exists, make certain it is a publicly joinable
room, i.e. the join rule of the room must be set to 'public'. You can find more options
relating to auto-joining rooms below.

As Spaces are just rooms under the hood, Space aliases may also be
used.

Example configuration:
```yaml
auto_join_rooms:
  - "#exampleroom:example.com"
  - "#anotherexampleroom:example.com"
```
---
### `autocreate_auto_join_rooms`

Where `auto_join_rooms` are specified, setting this flag ensures that
the rooms exist by creating them when the first user on the
homeserver registers. This option will not create Spaces.

By default the auto-created rooms are publicly joinable from any federated
server. Use the `autocreate_auto_join_rooms_federated` and
`autocreate_auto_join_room_preset` settings to customise this behaviour.

Setting to false means that if the rooms are not manually created,
users cannot be auto-joined since they do not exist.

Defaults to true.

Example configuration:
```yaml
autocreate_auto_join_rooms: false
```
---
### `autocreate_auto_join_rooms_federated`

Whether the rooms listed in `auto_join_rooms` that are auto-created are available
via federation. Only has an effect if `autocreate_auto_join_rooms` is true.

Note that whether a room is federated cannot be modified after
creation.

Defaults to true: the room will be joinable from other servers.
Set to false to prevent users from other homeservers from
joining these rooms.

Example configuration:
```yaml
autocreate_auto_join_rooms_federated: false
```
---
### `autocreate_auto_join_room_preset`

The room preset to use when auto-creating one of `auto_join_rooms`. Only has an
effect if `autocreate_auto_join_rooms` is true.

Possible values for this option are:
* "public_chat": the room is joinable by anyone, including
  federated servers if `autocreate_auto_join_rooms_federated` is true (the default).
* "private_chat": an invitation is required to join these rooms.
* "trusted_private_chat": an invitation is required to join this room and the invitee is
  assigned a power level of 100 upon joining the room.

If a value of "private_chat" or "trusted_private_chat" is used then
`auto_join_mxid_localpart` must also be configured.

Defaults to "public_chat".

Example configuration:
```yaml
autocreate_auto_join_room_preset: private_chat
```
---
### `auto_join_mxid_localpart`

The local part of the user id which is used to create `auto_join_rooms` if
`autocreate_auto_join_rooms` is true. If this is not provided then the
initial user account that registers will be used to create the rooms.

The user id is also used to invite new users to any auto-join rooms which
are set to invite-only.

It *must* be configured if `autocreate_auto_join_room_preset` is set to
"private_chat" or "trusted_private_chat".

Note that this must be specified in order for new users to be correctly
invited to any auto-join rooms which have been set to invite-only (either
at the time of creation or subsequently).

Note that, if the room already exists, this user must be joined and
have the appropriate permissions to invite new members.

Example configuration:
```yaml
auto_join_mxid_localpart: system
```
---
### `auto_join_rooms_for_guests`

When `auto_join_rooms` is specified, setting this flag to false prevents
guest accounts from being automatically joined to the rooms.

Defaults to true.

Example configuration:
```yaml
auto_join_rooms_for_guests: false
```
---
### `inhibit_user_in_use_error`

Whether to inhibit errors raised when registering a new account if the user ID
already exists. If turned on, requests to `/register/available` will always
show a user ID as available, and Synapse won't raise an error when starting
a registration with a user ID that already exists. However, Synapse will still
raise an error if the registration completes and the username conflicts.

Defaults to false.

Example configuration:
```yaml
inhibit_user_in_use_error: true
```
---
## User session management
---
### `session_lifetime`

Time that a user's session remains valid for, after they log in.

Note that this is not currently compatible with guest logins.

Note also that this is calculated at login time: changes are not applied retrospectively to users who have already
logged in.

By default, this is infinite.

Example configuration:
```yaml
session_lifetime: 24h
```
---
### `refresh_access_token_lifetime`

Time that an access token remains valid for, if the session is using refresh tokens.

For more information about refresh tokens, please see the [manual](user_authentication/refresh_tokens.md).

Note that this only applies to clients which advertise support for refresh tokens.

Note also that this is calculated at login time and refresh time: changes are not applied to
existing sessions until they are refreshed.

By default, this is 5 minutes.

Example configuration:
```yaml
refreshable_access_token_lifetime: 10m
```
---
### `refresh_token_lifetime: 24h`

Time that a refresh token remains valid for (provided that it is not
exchanged for another one first).
This option can be used to automatically log-out inactive sessions.
Please see the manual for more information.

Note also that this is calculated at login time and refresh time:
changes are not applied to existing sessions until they are refreshed.

By default, this is infinite.

Example configuration:
```yaml
refresh_token_lifetime: 24h
```
---
### `nonrefreshable_access_token_lifetime`

Time that an access token remains valid for, if the session is NOT
using refresh tokens.

Please note that not all clients support refresh tokens, so setting
this to a short value may be inconvenient for some users who will
then be logged out frequently.

Note also that this is calculated at login time: changes are not applied
retrospectively to existing sessions for users that have already logged in.

By default, this is infinite.

Example configuration:
```yaml
nonrefreshable_access_token_lifetime: 24h
```

---
## Metrics
Config options related to metrics.

---
### `enable_metrics`

Set to true to enable collection and rendering of performance metrics.
Defaults to false.

Example configuration:
```yaml
enable_metrics: true
```
---
### `sentry`

Use this option to enable sentry integration. Provide the DSN assigned to you by sentry
with the `dsn` setting.

NOTE: While attempts are made to ensure that the logs don't contain
any sensitive information, this cannot be guaranteed. By enabling
this option the sentry server may therefore receive sensitive
information, and it in turn may then disseminate sensitive information
through insecure notification channels if so configured.

Example configuration:
```yaml
sentry:
    dsn: "..."
```
---
### `metrics_flags`

Flags to enable Prometheus metrics which are not suitable to be
enabled by default, either for performance reasons or limited use.
Currently the only option is `known_servers`, which publishes
`synapse_federation_known_servers`, a gauge of the number of
servers this homeserver knows about, including itself. May cause
performance problems on large homeservers.

Example configuration:
```yaml
metrics_flags:
    known_servers: true
```
---
### `report_stats`

Whether or not to report homeserver usage statistics. This is originally
set when generating the config. Set this option to true or false to change the current
behavior. See
[Reporting Homeserver Usage Statistics](../administration/monitoring/reporting_homeserver_usage_statistics.md)
for information on what data is reported.

Statistics will be reported 5 minutes after Synapse starts, and then every 3 hours
after that.

Example configuration:
```yaml
report_stats: true
```
---
### `report_stats_endpoint`

The endpoint to report homeserver usage statistics to.
Defaults to https://matrix.org/report-usage-stats/push

Example configuration:
```yaml
report_stats_endpoint: https://example.com/report-usage-stats/push
```
---
## API Configuration
Config settings related to the client/server API

---
### `room_prejoin_state`

This setting controls the state that is shared with users upon receiving an
invite to a room, or in reply to a knock on a room. By default, the following
state events are shared with users:

- `m.room.join_rules`
- `m.room.canonical_alias`
- `m.room.avatar`
- `m.room.encryption`
- `m.room.name`
- `m.room.create`
- `m.room.topic`

To change the default behavior, use the following sub-options:
* `disable_default_event_types`: boolean. Set to `true` to disable the above 
  defaults. If this is enabled, only the event types listed in
  `additional_event_types` are shared. Defaults to `false`.
* `additional_event_types`: A list of additional state events to include in the 
  events to be shared. By default, this list is empty (so only the default event 
  types are shared).

  Each entry in this list should be either a single string or a list of two
  strings. 
  * A standalone string `t` represents all events with type `t` (i.e.
    with no restrictions on state keys).
  * A pair of strings `[t, s]` represents a single event with type `t` and 
    state key `s`. The same type can appear in two entries with different state
    keys: in this situation, both state keys are included in prejoin state.

Example configuration:
```yaml
room_prejoin_state:
   disable_default_event_types: false
   additional_event_types:
     # Share all events of type `org.example.custom.event.typeA`
     - org.example.custom.event.typeA
     # Share only events of type `org.example.custom.event.typeB` whose
     # state_key is "foo"
     - ["org.example.custom.event.typeB", "foo"]
     # Share only events of type `org.example.custom.event.typeC` whose
     # state_key is "bar" or "baz"
     - ["org.example.custom.event.typeC", "bar"]
     - ["org.example.custom.event.typeC", "baz"]
```

*Changed in Synapse 1.74:* admins can filter the events in prejoin state based
on their state key.

---
### `track_puppeted_user_ips`

We record the IP address of clients used to access the API for various
reasons, including displaying it to the user in the "Where you're signed in"
dialog.

By default, when puppeting another user via the admin API, the client IP
address is recorded against the user who created the access token (ie, the
admin user), and *not* the puppeted user.

Set this option to true to also record the IP address against the puppeted
user. (This also means that the puppeted user will count as an "active" user
for the purpose of monthly active user tracking - see `limit_usage_by_mau` etc
above.)

Example configuration:
```yaml
track_puppeted_user_ips: true
```
---
### `app_service_config_files`

A list of application service config files to use.

Example configuration:
```yaml
app_service_config_files:
  - app_service_1.yaml
  - app_service_2.yaml
```
---
### `track_appservice_user_ips`

Defaults to false. Set to true to enable tracking of application service IP addresses.
Implicitly enables MAU tracking for application service users.

Example configuration:
```yaml
track_appservice_user_ips: true
```
---
### `macaroon_secret_key`

A secret which is used to sign
- access token for guest users,
- short-term login token used during SSO logins (OIDC or SAML2) and
- token used for unsubscribing from email notifications.

If none is specified, the `registration_shared_secret` is used, if one is given;
otherwise, a secret key is derived from the signing key.

Example configuration:
```yaml
macaroon_secret_key: <PRIVATE STRING>
```
---
### `form_secret`

A secret which is used to calculate HMACs for form values, to stop
falsification of values. Must be specified for the User Consent
forms to work.

Example configuration:
```yaml
form_secret: <PRIVATE STRING>
```
---
## Signing Keys
Config options relating to signing keys

---
### `signing_key_path`

Path to the signing key to sign events and federation requests with.

*New in Synapse 1.67*: If this file does not exist, Synapse will create a new signing
key on startup and store it in this file.

Example configuration:
```yaml
signing_key_path: "CONFDIR/SERVERNAME.signing.key"
```
---
### `old_signing_keys`

The keys that the server used to sign messages with but won't use
to sign new messages. For each key, `key` should be the base64-encoded public key, and
`expired_ts`should be the time (in milliseconds since the unix epoch) that
it was last used.

It is possible to build an entry from an old `signing.key` file using the
`export_signing_key` script which is provided with synapse.

Example configuration:
```yaml
old_signing_keys:
  "ed25519:id": { key: "base64string", expired_ts: 123456789123 }
```
---
### `key_refresh_interval`

How long key response published by this server is valid for.
Used to set the `valid_until_ts` in `/key/v2` APIs.
Determines how quickly servers will query to check which keys
are still valid. Defaults to 1d.

Example configuration:
```yaml
key_refresh_interval: 2d
```
---
### `trusted_key_servers`

The trusted servers to download signing keys from.

When we need to fetch a signing key, each server is tried in parallel.

Normally, the connection to the key server is validated via TLS certificates.
Additional security can be provided by configuring a `verify key`, which
will make synapse check that the response is signed by that key.

This setting supercedes an older setting named `perspectives`. The old format
is still supported for backwards-compatibility, but it is deprecated.

`trusted_key_servers` defaults to matrix.org, but using it will generate a
warning on start-up. To suppress this warning, set
`suppress_key_server_warning` to true.

If the use of a trusted key server has to be deactivated, e.g. in a private
federation or for privacy reasons, this can be realised by setting
an empty array (`trusted_key_servers: []`). Then Synapse will request the keys
directly from the server that owns the keys. If Synapse does not get keys directly
from the server, the events of this server will be rejected.

Options for each entry in the list include:
* `server_name`: the name of the server. Required.
* `verify_keys`: an optional map from key id to base64-encoded public key.
   If specified, we will check that the response is signed by at least
   one of the given keys.
* `accept_keys_insecurely`: a boolean. Normally, if `verify_keys` is unset,
   and `federation_verify_certificates` is not `true`, synapse will refuse
   to start, because this would allow anyone who can spoof DNS responses
   to masquerade as the trusted key server. If you know what you are doing
   and are sure that your network environment provides a secure connection
   to the key server, you can set this to `true` to override this behaviour.

Example configuration #1:
```yaml
trusted_key_servers:
  - server_name: "my_trusted_server.example.com"
    verify_keys:
      "ed25519:auto": "abcdefghijklmnopqrstuvwxyzabcdefghijklmopqr"
  - server_name: "my_other_trusted_server.example.com"
```
Example configuration #2:
```yaml
trusted_key_servers:
  - server_name: "matrix.org"
```
---
### `suppress_key_server_warning`

Set the following to true to disable the warning that is emitted when the
`trusted_key_servers` include 'matrix.org'. See above.

Example configuration:
```yaml
suppress_key_server_warning: true
```
---
### `key_server_signing_keys_path`

The signing keys to use when acting as a trusted key server. If not specified
defaults to the server signing key.

Can contain multiple keys, one per line.

Example configuration:
```yaml
key_server_signing_keys_path: "key_server_signing_keys.key"
```
---
## Single sign-on integration

The following settings can be used to make Synapse use a single sign-on
provider for authentication, instead of its internal password database.

You will probably also want to set the following options to `false` to
disable the regular login/registration flows:
   * [`enable_registration`](#enable_registration)
   * [`password_config.enabled`](#password_config)

---
### `saml2_config`

Enable SAML2 for registration and login. Uses pysaml2. To learn more about pysaml and
to find a full list options for configuring pysaml, read the docs [here](https://pysaml2.readthedocs.io/en/latest/).

At least one of `sp_config` or `config_path` must be set in this section to
enable SAML login. You can either put your entire pysaml config inline using the `sp_config`
option, or you can specify a path to a psyaml config file with the sub-option `config_path`.
This setting has the following sub-options:

* `sp_config`: the configuration for the pysaml2 Service Provider. See pysaml2 docs for format of config.
   Default values will be used for the `entityid` and `service` settings,
   so it is not normally necessary to specify them unless you need to
   override them. Here are a few useful sub-options for configuring pysaml:
   * `metadata`: Point this to the IdP's metadata. You must provide either a local
      file via the `local` attribute or (preferably) a URL via the
      `remote` attribute.
   * `accepted_time_diff: 3`: Allowed clock difference in seconds between the homeserver and IdP.
      Defaults to 0.
   * `service`: By default, the user has to go to our login page first. If you'd like
     to allow IdP-initiated login, set `allow_unsolicited` to true under `sp` in the `service`
     section.
* `config_path`: specify a separate pysaml2 configuration file thusly:
  `config_path: "CONFDIR/sp_conf.py"`
* `saml_session_lifetime`: The lifetime of a SAML session. This defines how long a user has to
   complete the authentication process, if `allow_unsolicited` is unset. The default is 15 minutes.
* `user_mapping_provider`: Using this option, an external module can be provided as a
   custom solution to mapping attributes returned from a saml provider onto a matrix user. The
   `user_mapping_provider` has the following attributes:
  * `module`: The custom module's class.
  * `config`: Custom configuration values for the module. Use the values provided in the
     example if you are using the built-in user_mapping_provider, or provide your own
     config values for a custom class if you are using one. This section will be passed as a Python
     dictionary to the module's `parse_config` method. The built-in provider takes the following two
     options:
      * `mxid_source_attribute`: The SAML attribute (after mapping via the attribute maps) to use
          to derive the Matrix ID from. It is 'uid' by default. Note: This used to be configured by the
          `saml2_config.mxid_source_attribute option`. If that is still defined, its value will be used instead.
      * `mxid_mapping`: The mapping system to use for mapping the saml attribute onto a
         matrix ID. Options include: `hexencode` (which maps unpermitted characters to '=xx')
         and `dotreplace` (which replaces unpermitted characters with '.').
         The default is `hexencode`. Note: This used to be configured by the
         `saml2_config.mxid_mapping option`. If that is still defined, its value will be used instead.
* `grandfathered_mxid_source_attribute`: In previous versions of synapse, the mapping from SAML attribute to
   MXID was always calculated dynamically rather than stored in a table. For backwards- compatibility, we will look for `user_ids`
   matching such a pattern before creating a new account. This setting controls the SAML attribute which will be used for this
   backwards-compatibility lookup. Typically it should be 'uid', but if the attribute maps are changed, it may be necessary to change it.
   The default is 'uid'.
* `attribute_requirements`: It is possible to configure Synapse to only allow logins if SAML attributes
    match particular values. The requirements can be listed under
   `attribute_requirements` as shown in the example. All of the listed attributes must
    match for the login to be permitted.
* `idp_entityid`: If the metadata XML contains multiple IdP entities then the `idp_entityid`
   option must be set to the entity to redirect users to.
   Most deployments only have a single IdP entity and so should omit this option.


Once SAML support is enabled, a metadata file will be exposed at
`https://<server>:<port>/_synapse/client/saml2/metadata.xml`, which you may be able to
use to configure your SAML IdP with. Alternatively, you can manually configure
the IdP to use an ACS location of
`https://<server>:<port>/_synapse/client/saml2/authn_response`.

Example configuration:
```yaml
saml2_config:
  sp_config:
    metadata:
      local: ["saml2/idp.xml"]
      remote:
        - url: https://our_idp/metadata.xml
    accepted_time_diff: 3

    service:
      sp:
        allow_unsolicited: true

    # The examples below are just used to generate our metadata xml, and you
    # may well not need them, depending on your setup. Alternatively you
    # may need a whole lot more detail - see the pysaml2 docs!
    description: ["My awesome SP", "en"]
    name: ["Test SP", "en"]

    ui_info:
      display_name:
        - lang: en
          text: "Display Name is the descriptive name of your service."
      description:
        - lang: en
          text: "Description should be a short paragraph explaining the purpose of the service."
      information_url:
        - lang: en
          text: "https://example.com/terms-of-service"
      privacy_statement_url:
        - lang: en
          text: "https://example.com/privacy-policy"
      keywords:
        - lang: en
          text: ["Matrix", "Element"]
      logo:
        - lang: en
          text: "https://example.com/logo.svg"
          width: "200"
          height: "80"

    organization:
      name: Example com
      display_name:
        - ["Example co", "en"]
      url: "http://example.com"

    contact_person:
      - given_name: Bob
        sur_name: "the Sysadmin"
        email_address": ["admin@example.com"]
        contact_type": technical

  saml_session_lifetime: 5m

  user_mapping_provider:
    # Below options are intended for the built-in provider, they should be
    # changed if using a custom module.
    config:
      mxid_source_attribute: displayName
      mxid_mapping: dotreplace

  grandfathered_mxid_source_attribute: upn

  attribute_requirements:
    - attribute: userGroup
      value: "staff"
    - attribute: department
      value: "sales"

  idp_entityid: 'https://our_idp/entityid'
```
---
### `oidc_providers`

List of OpenID Connect (OIDC) / OAuth 2.0 identity providers, for registration
and login. See [here](../../openid.md)
for information on how to configure these options.

For backwards compatibility, it is also possible to configure a single OIDC
provider via an `oidc_config` setting. This is now deprecated and admins are
advised to migrate to the `oidc_providers` format. (When doing that migration,
use `oidc` for the `idp_id` to ensure that existing users continue to be
recognised.)

Options for each entry include:
* `idp_id`: a unique identifier for this identity provider. Used internally
   by Synapse; should be a single word such as 'github'.
   Note that, if this is changed, users authenticating via that provider
   will no longer be recognised as the same user!
   (Use "oidc" here if you are migrating from an old `oidc_config` configuration.)

* `idp_name`: A user-facing name for this identity provider, which is used to
   offer the user a choice of login mechanisms.

* `idp_icon`: An optional icon for this identity provider, which is presented
   by clients and Synapse's own IdP picker page. If given, must be an
   MXC URI of the format mxc://<server-name>/<media-id>. (An easy way to
   obtain such an MXC URI is to upload an image to an (unencrypted) room
   and then copy the "url" from the source of the event.)

* `idp_brand`: An optional brand for this identity provider, allowing clients
   to style the login flow according to the identity provider in question.
   See the [spec](https://spec.matrix.org/latest/) for possible options here.

* `discover`: set to false to disable the use of the OIDC discovery mechanism
  to discover endpoints. Defaults to true.

* `issuer`: Required. The OIDC issuer. Used to validate tokens and (if discovery
   is enabled) to discover the provider's endpoints.

* `client_id`: Required. oauth2 client id to use.

* `client_secret`: oauth2 client secret to use. May be omitted if
  `client_secret_jwt_key` is given, or if `client_auth_method` is 'none'.

* `client_secret_jwt_key`: Alternative to client_secret: details of a key used
   to create a JSON Web Token to be used as an OAuth2 client secret. If
   given, must be a dictionary with the following properties:

  * `key`: a pem-encoded signing key. Must be a suitable key for the
    algorithm specified. Required unless `key_file` is given.

  * `key_file`: the path to file containing a pem-encoded signing key file.
     Required unless `key` is given.

  * `jwt_header`: a dictionary giving properties to include in the JWT
     header. Must include the key `alg`, giving the algorithm used to
     sign the JWT, such as "ES256", using the JWA identifiers in
     RFC7518.

  * `jwt_payload`: an optional dictionary giving properties to include in
    the JWT payload. Normally this should include an `iss` key.

* `client_auth_method`: auth method to use when exchanging the token. Valid
   values are `client_secret_basic` (default), `client_secret_post` and
   `none`.

* `scopes`: list of scopes to request. This should normally include the "openid"
   scope. Defaults to ["openid"].

* `authorization_endpoint`: the oauth2 authorization endpoint. Required if
   provider discovery is disabled.

* `token_endpoint`: the oauth2 token endpoint. Required if provider discovery is
   disabled.

* `userinfo_endpoint`: the OIDC userinfo endpoint. Required if discovery is
   disabled and the 'openid' scope is not requested.

* `jwks_uri`: URI where to fetch the JWKS. Required if discovery is disabled and
   the 'openid' scope is used.

* `skip_verification`: set to 'true' to skip metadata verification. Use this if
   you are connecting to a provider that is not OpenID Connect compliant.
   Defaults to false. Avoid this in production.

* `user_profile_method`: Whether to fetch the user profile from the userinfo
   endpoint, or to rely on the data returned in the id_token from the `token_endpoint`.
   Valid values are: `auto` or `userinfo_endpoint`.
   Defaults to `auto`, which uses the userinfo endpoint if `openid` is
   not included in `scopes`. Set to `userinfo_endpoint` to always use the
   userinfo endpoint.

* `allow_existing_users`: set to true to allow a user logging in via OIDC to
   match a pre-existing account instead of failing. This could be used if
   switching from password logins to OIDC. Defaults to false.

* `user_mapping_provider`: Configuration for how attributes returned from a OIDC
   provider are mapped onto a matrix user. This setting has the following
   sub-properties:

     * `module`: The class name of a custom mapping module. Default is
       `synapse.handlers.oidc.JinjaOidcMappingProvider`.
        See [OpenID Mapping Providers](../../sso_mapping_providers.md#openid-mapping-providers)
        for information on implementing a custom mapping provider.

     * `config`: Configuration for the mapping provider module. This section will
        be passed as a Python dictionary to the user mapping provider
        module's `parse_config` method.

        For the default provider, the following settings are available:

       * `subject_claim`: name of the claim containing a unique identifier
         for the user. Defaults to 'sub', which OpenID Connect
         compliant providers should provide.

       * `picture_claim`: name of the claim containing an url for the user's profile picture.
         Defaults to 'picture', which OpenID Connect compliant providers should provide
         and has to refer to a direct image file such as PNG, JPEG, or GIF image file.
         
         Currently only supported in monolithic (single-process) server configurations
         where the media repository runs within the Synapse process.

       * `localpart_template`: Jinja2 template for the localpart of the MXID.
          If this is not set, the user will be prompted to choose their
          own username (see the documentation for the `sso_auth_account_details.html`
          template). This template can use the `localpart_from_email` filter.

       * `confirm_localpart`: Whether to prompt the user to validate (or
          change) the generated localpart (see the documentation for the
          'sso_auth_account_details.html' template), instead of
          registering the account right away.

       * `display_name_template`: Jinja2 template for the display name to set
          on first login. If unset, no displayname will be set.

       * `email_template`: Jinja2 template for the email address of the user.
          If unset, no email address will be added to the account.

       * `extra_attributes`: a map of Jinja2 templates for extra attributes
          to send back to the client during login. Note that these are non-standard and clients will ignore them
          without modifications.

     When rendering, the Jinja2 templates are given a 'user' variable,
     which is set to the claims returned by the UserInfo Endpoint and/or
     in the ID Token.

* `backchannel_logout_enabled`: set to `true` to process OIDC Back-Channel Logout notifications.
  Those notifications are expected to be received on `/_synapse/client/oidc/backchannel_logout`.
  Defaults to `false`.

* `backchannel_logout_ignore_sub`: by default, the OIDC Back-Channel Logout feature checks that the
  `sub` claim matches the subject claim received during login. This check can be disabled by setting
  this to `true`. Defaults to `false`.

  You might want to disable this if the `subject_claim` returned by the mapping provider is not `sub`.

It is possible to configure Synapse to only allow logins if certain attributes
match particular values in the OIDC userinfo. The requirements can be listed under
`attribute_requirements` as shown here:
```yaml
attribute_requirements:
     - attribute: family_name
       value: "Stephensson"
     - attribute: groups
       value: "admin"
```
All of the listed attributes must match for the login to be permitted. Additional attributes can be added to
userinfo by expanding the `scopes` section of the OIDC config to retrieve
additional information from the OIDC provider.

If the OIDC claim is a list, then the attribute must match any value in the list.
Otherwise, it must exactly match the value of the claim. Using the example
above, the `family_name` claim MUST be "Stephensson", but the `groups`
claim MUST contain "admin".

Example configuration:
```yaml
oidc_providers:
  # Generic example
  #
  - idp_id: my_idp
    idp_name: "My OpenID provider"
    idp_icon: "mxc://example.com/mediaid"
    discover: false
    issuer: "https://accounts.example.com/"
    client_id: "provided-by-your-issuer"
    client_secret: "provided-by-your-issuer"
    client_auth_method: client_secret_post
    scopes: ["openid", "profile"]
    authorization_endpoint: "https://accounts.example.com/oauth2/auth"
    token_endpoint: "https://accounts.example.com/oauth2/token"
    userinfo_endpoint: "https://accounts.example.com/userinfo"
    jwks_uri: "https://accounts.example.com/.well-known/jwks.json"
    skip_verification: true
    user_mapping_provider:
      config:
        subject_claim: "id"
        localpart_template: "{{ user.login }}"
        display_name_template: "{{ user.name }}"
        email_template: "{{ user.email }}"
    attribute_requirements:
      - attribute: userGroup
        value: "synapseUsers"
```
---
### `cas_config`

Enable Central Authentication Service (CAS) for registration and login.
Has the following sub-options:
* `enabled`: Set this to true to enable authorization against a CAS server.
   Defaults to false.
* `server_url`: The URL of the CAS authorization endpoint.
* `displayname_attribute`: The attribute of the CAS response to use as the display name.
   If no name is given here, no displayname will be set.
* `required_attributes`:  It is possible to configure Synapse to only allow logins if CAS attributes
   match particular values. All of the keys given below must exist
   and the values must match the given value. Alternately if the given value
   is `None` then any value is allowed (the attribute just must exist).
   All of the listed attributes must match for the login to be permitted.

Example configuration:
```yaml
cas_config:
  enabled: true
  server_url: "https://cas-server.com"
  displayname_attribute: name
  required_attributes:
    userGroup: "staff"
    department: None
```
---
### `sso`

Additional settings to use with single-sign on systems such as OpenID Connect,
SAML2 and CAS.

Server admins can configure custom templates for pages related to SSO. See
[here](../../templates.md) for more information.

Options include:
* `client_whitelist`: A list of client URLs which are whitelisted so that the user does not
   have to confirm giving access to their account to the URL. Any client
   whose URL starts with an entry in the following list will not be subject
   to an additional confirmation step after the SSO login is completed.
   WARNING: An entry such as "https://my.client" is insecure, because it
   will also match "https://my.client.evil.site", exposing your users to
   phishing attacks from evil.site. To avoid this, include a slash after the
   hostname: "https://my.client/".
   The login fallback page (used by clients that don't natively support the
   required login flows) is whitelisted in addition to any URLs in this list.
   By default, this list contains only the login fallback page.
* `update_profile_information`: Use this setting to keep a user's profile fields in sync with information from
   the identity provider. Currently only syncing the displayname is supported. Fields
   are checked on every SSO login, and are updated if necessary.
   Note that enabling this option will override user profile information,
   regardless of whether users have opted-out of syncing that
   information when first signing in. Defaults to false.


Example configuration:
```yaml
sso:
    client_whitelist:
      - https://riot.im/develop
      - https://my.custom.client/
    update_profile_information: true
```
---
### `jwt_config`

JSON web token integration. The following settings can be used to make
Synapse JSON web tokens for authentication, instead of its internal
password database.

Each JSON Web Token needs to contain a "sub" (subject) claim, which is
used as the localpart of the mxid.

Additionally, the expiration time ("exp"), not before time ("nbf"),
and issued at ("iat") claims are validated if present.

Note that this is a non-standard login type and client support is
expected to be non-existent.

See [here](../../jwt.md) for more.

Additional sub-options for this setting include:
* `enabled`: Set to true to enable authorization using JSON web
   tokens. Defaults to false.
* `secret`: This is either the private shared secret or the public key used to
   decode the contents of the JSON web token. Required if `enabled` is set to true.
* `algorithm`: The algorithm used to sign (or HMAC) the JSON web token.
   Supported algorithms are listed
   [here (section JWS)](https://docs.authlib.org/en/latest/specs/rfc7518.html).
   Required if `enabled` is set to true.
* `subject_claim`: Name of the claim containing a unique identifier for the user.
   Optional, defaults to `sub`.
* `issuer`: The issuer to validate the "iss" claim against. Optional. If provided the
   "iss" claim will be required and validated for all JSON web tokens.
* `audiences`: A list of audiences to validate the "aud" claim against. Optional.
   If provided the "aud" claim will be required and validated for all JSON web tokens.
   Note that if the "aud" claim is included in a JSON web token then
   validation will fail without configuring audiences.

Example configuration:
```yaml
jwt_config:
    enabled: true
    secret: "provided-by-your-issuer"
    algorithm: "provided-by-your-issuer"
    subject_claim: "name_of_claim"
    issuer: "provided-by-your-issuer"
    audiences:
        - "provided-by-your-issuer"
```
---
### `password_config`

Use this setting to enable password-based logins.

This setting has the following sub-options:
* `enabled`: Defaults to true.
   Set to false to disable password authentication.
   Set to `only_for_reauth` to allow users with existing passwords to use them
   to log in and reauthenticate, whilst preventing new users from setting passwords.
* `localdb_enabled`: Set to false to disable authentication against the local password
   database. This is ignored if `enabled` is false, and is only useful
   if you have other `password_providers`. Defaults to true.
* `pepper`: Set the value here to a secret random string for extra security.
   DO NOT CHANGE THIS AFTER INITIAL SETUP!
* `policy`: Define and enforce a password policy, such as minimum lengths for passwords, etc.
   Each parameter is optional. This is an implementation of MSC2000. Parameters are as follows:
   * `enabled`: Defaults to false. Set to true to enable.
   * `minimum_length`: Minimum accepted length for a password. Defaults to 0.
   * `require_digit`: Whether a password must contain at least one digit.
      Defaults to false.
   * `require_symbol`: Whether a password must contain at least one symbol.
      A symbol is any character that's not a number or a letter. Defaults to false.
   * `require_lowercase`: Whether a password must contain at least one lowercase letter.
      Defaults to false.
   * `require_uppercase`: Whether a password must contain at least one uppercase letter.
      Defaults to false.


Example configuration:
```yaml
password_config:
   enabled: false
   localdb_enabled: false
   pepper: "EVEN_MORE_SECRET"

   policy:
      enabled: true
      minimum_length: 15
      require_digit: true
      require_symbol: true
      require_lowercase: true
      require_uppercase: true
```
---
### `ui_auth`

The amount of time to allow a user-interactive authentication session to be active.

This defaults to 0, meaning the user is queried for their credentials
before every action, but this can be overridden to allow a single
validation to be re-used.  This weakens the protections afforded by
the user-interactive authentication process, by allowing for multiple
(and potentially different) operations to use the same validation session.

This is ignored for potentially "dangerous" operations (including
deactivating an account, modifying an account password, and
adding a 3PID).

Use the `session_timeout` sub-option here to change the time allowed for credential validation.

Example configuration:
```yaml
ui_auth:
    session_timeout: "15s"
```
---
### `email`

Configuration for sending emails from Synapse.

Server admins can configure custom templates for email content. See
[here](../../templates.md) for more information.

This setting has the following sub-options:
* `smtp_host`: The hostname of the outgoing SMTP server to use. Defaults to 'localhost'.
* `smtp_port`: The port on the mail server for outgoing SMTP. Defaults to 465 if `force_tls` is true, else 25.

  _Changed in Synapse 1.64.0:_ the default port is now aware of `force_tls`.
* `smtp_user` and `smtp_pass`: Username/password for authentication to the SMTP server. By default, no
   authentication is attempted.
* `force_tls`: By default, Synapse connects over plain text and then optionally upgrades
   to TLS via STARTTLS. If this option is set to true, TLS is used from the start (Implicit TLS),
   and the option `require_transport_security` is ignored.
   It is recommended to enable this if supported by your mail server.

  _New in Synapse 1.64.0._
* `require_transport_security`: Set to true to require TLS transport security for SMTP.
   By default, Synapse will connect over plain text, and will then switch to
   TLS via STARTTLS *if the SMTP server supports it*. If this option is set,
   Synapse will refuse to connect unless the server supports STARTTLS.
* `enable_tls`: By default, if the server supports TLS, it will be used, and the server
   must present a certificate that is valid for 'smtp_host'. If this option
   is set to false, TLS will not be used.
* `notif_from`: defines the "From" address to use when sending emails.
    It must be set if email sending is enabled. The placeholder '%(app)s' will be replaced by the application name,
    which is normally set in `app_name`, but may be overridden by the
    Matrix client application. Note that the placeholder must be written '%(app)s', including the
    trailing 's'.
* `app_name`: `app_name` defines the default value for '%(app)s' in `notif_from` and email
   subjects. It defaults to 'Matrix'.
* `enable_notifs`: Set to true to enable sending emails for messages that the user
   has missed. Disabled by default.
* `notif_for_new_users`: Set to false to disable automatic subscription to email
   notifications for new users. Enabled by default.
* `client_base_url`: Custom URL for client links within the email notifications. By default
   links will be based on "https://matrix.to". (This setting used to be called `riot_base_url`;
   the old name is still supported for backwards-compatibility but is now deprecated.)
* `validation_token_lifetime`: Configures the time that a validation email will expire after sending.
   Defaults to 1h.
* `invite_client_location`: The web client location to direct users to during an invite. This is passed
   to the identity server as the `org.matrix.web_client_location` key. Defaults
   to unset, giving no guidance to the identity server.
* `subjects`: Subjects to use when sending emails from Synapse. The placeholder '%(app)s' will
   be replaced with the value of the `app_name` setting, or by a value dictated by the Matrix client application.
   In addition, each subject can use the following placeholders: '%(person)s', which will be replaced by the displayname
   of the user(s) that sent the message(s), e.g. "Alice and Bob", and '%(room)s', which will be replaced by the name of the room the
   message(s) have been sent to, e.g. "My super room". In addition, emails related to account administration will
   can use the '%(server_name)s' placeholder, which will be replaced by the value of the
   `server_name` setting in your Synapse configuration.

   Here is a list of subjects for notification emails that can be set:
     * `message_from_person_in_room`: Subject to use to notify about one message from one or more user(s) in a
        room which has a name. Defaults to "[%(app)s] You have a message on %(app)s from %(person)s in the %(room)s room..."
     * `message_from_person`: Subject to use to notify about one message from one or more user(s) in a
        room which doesn't have a name. Defaults to "[%(app)s] You have a message on %(app)s from %(person)s..."
     * `messages_from_person`: Subject to use to notify about multiple messages from one or more users in
        a room which doesn't have a name. Defaults to "[%(app)s] You have messages on %(app)s from %(person)s..."
     * `messages_in_room`: Subject to use to notify about multiple messages in a room which has a
        name. Defaults to "[%(app)s] You have messages on %(app)s in the %(room)s room..."
     * `messages_in_room_and_others`: Subject to use to notify about multiple messages in multiple rooms.
        Defaults to "[%(app)s] You have messages on %(app)s in the %(room)s room and others..."
     * `messages_from_person_and_others`: Subject to use to notify about multiple messages from multiple persons in
        multiple rooms. This is similar to the setting above except it's used when
        the room in which the notification was triggered has no name. Defaults to
        "[%(app)s] You have messages on %(app)s from %(person)s and others..."
     * `invite_from_person_to_room`: Subject to use to notify about an invite to a room which has a name.
        Defaults to  "[%(app)s] %(person)s has invited you to join the %(room)s room on %(app)s..."
     * `invite_from_person`: Subject to use to notify about an invite to a room which doesn't have a
        name. Defaults to "[%(app)s] %(person)s has invited you to chat on %(app)s..."
     * `password_reset`: Subject to use when sending a password reset email. Defaults to "[%(server_name)s] Password reset"
     * `email_validation`: Subject to use when sending a verification email to assert an address's
        ownership. Defaults to "[%(server_name)s] Validate your email"

Example configuration:
```yaml
email:
  smtp_host: mail.server
  smtp_port: 587
  smtp_user: "exampleusername"
  smtp_pass: "examplepassword"
  force_tls: true
  require_transport_security: true
  enable_tls: false
  notif_from: "Your Friendly %(app)s homeserver <noreply@example.com>"
  app_name: my_branded_matrix_server
  enable_notifs: true
  notif_for_new_users: false
  client_base_url: "http://localhost/riot"
  validation_token_lifetime: 15m
  invite_client_location: https://app.element.io

  subjects:
    message_from_person_in_room: "[%(app)s] You have a message on %(app)s from %(person)s in the %(room)s room..."
    message_from_person: "[%(app)s] You have a message on %(app)s from %(person)s..."
    messages_from_person: "[%(app)s] You have messages on %(app)s from %(person)s..."
    messages_in_room: "[%(app)s] You have messages on %(app)s in the %(room)s room..."
    messages_in_room_and_others: "[%(app)s] You have messages on %(app)s in the %(room)s room and others..."
    messages_from_person_and_others: "[%(app)s] You have messages on %(app)s from %(person)s and others..."
    invite_from_person_to_room: "[%(app)s] %(person)s has invited you to join the %(room)s room on %(app)s..."
    invite_from_person: "[%(app)s] %(person)s has invited you to chat on %(app)s..."
    password_reset: "[%(server_name)s] Password reset"
    email_validation: "[%(server_name)s] Validate your email"
```
---
## Push
Configuration settings related to push notifications

---
### `push`

This setting defines options for push notifications.

This option has a number of sub-options. They are as follows:
* `enabled`: Enables or disables push notification calculation. Note, disabling this will also
   stop unread counts being calculated for rooms. This mode of operation is intended
   for homeservers which may only have bots or appservice users connected, or are otherwise
   not interested in push/unread counters. This is enabled by default.
* `include_content`: Clients requesting push notifications can either have the body of
   the message sent in the notification poke along with other details
   like the sender, or just the event ID and room ID (`event_id_only`).
   If clients choose the to have the body sent, this option controls whether the
   notification request includes the content of the event (other details
   like the sender are still included). If `event_id_only` is enabled, it
   has no effect.
   For modern android devices the notification content will still appear
   because it is loaded by the app. iPhone, however will send a
   notification saying only that a message arrived and who it came from.
   Defaults to true. Set to false to only include the event ID and room ID in push notification payloads.
* `group_unread_count_by_room: false`: When a push notification is received, an unread count is also sent.
   This number can either be calculated as the number of unread messages  for the user, or the number of *rooms* the
   user has unread messages in. Defaults to true, meaning push clients will see the number of
   rooms with unread messages in them. Set to false to instead send the number
   of unread messages.

Example configuration:
```yaml
push:
  enabled: true
  include_content: false
  group_unread_count_by_room: false
```
---
## Rooms
Config options relating to rooms.

---
### `encryption_enabled_by_default_for_room_type`

Controls whether locally-created rooms should be end-to-end encrypted by
default.

Possible options are "all", "invite", and "off". They are defined as:

* "all": any locally-created room
* "invite": any room created with the `private_chat` or `trusted_private_chat`
   room creation presets
* "off": this option will take no effect

The default value is "off".

Note that this option will only affect rooms created after it is set. It
will also not affect rooms created by other servers.

Example configuration:
```yaml
encryption_enabled_by_default_for_room_type: invite
```
---
### `user_directory`

This setting defines options related to the user directory.

This option has the following sub-options:
* `enabled`:  Defines whether users can search the user directory. If false then
   empty responses are returned to all queries. Defaults to true.
* `search_all_users`: Defines whether to search all users visible to your HS when searching
   the user directory. If false, search results will only contain users
    visible in public rooms and users sharing a room with the requester.
    Defaults to false.

    NB. If you set this to true, and the last time the user_directory search
    indexes were (re)built was before Synapse 1.44, you'll have to
    rebuild the indexes in order to search through all known users.

    These indexes are built the first time Synapse starts; admins can
    manually trigger a rebuild via the API following the instructions
    [for running background updates](../administration/admin_api/background_updates.md#run),
    set to true to return search results containing all known users, even if that
    user does not share a room with the requester.
* `prefer_local_users`: Defines whether to prefer local users in search query results.
   If set to true, local users are more likely to appear above remote users when searching the
   user directory. Defaults to false.

Example configuration:
```yaml
user_directory:
    enabled: false
    search_all_users: true
    prefer_local_users: true
```
---
### `user_consent`

For detailed instructions on user consent configuration, see [here](../../consent_tracking.md).

Parts of this section are required if enabling the `consent` resource under
[`listeners`](#listeners), in particular `template_dir` and `version`.

* `template_dir`: gives the location of the templates for the HTML forms.
  This directory should contain one subdirectory per language (eg, `en`, `fr`),
  and each language directory should contain the policy document (named as
  <version>.html) and a success page (success.html).

* `version`: specifies the 'current' version of the policy document. It defines
   the version to be served by the consent resource if there is no 'v'
   parameter.

* `server_notice_content`: if enabled, will send a user a "Server Notice"
   asking them to consent to the privacy policy. The [`server_notices` section](#server_notices)
   must also be configured for this to work. Notices will *not* be sent to
   guest users unless `send_server_notice_to_guests` is set to true.

* `block_events_error`, if set, will block any attempts to send events
   until the user consents to the privacy policy. The value of the setting is
   used as the text of the error.

* `require_at_registration`, if enabled, will add a step to the registration
   process, similar to how captcha works. Users will be required to accept the
   policy before their account is created.

* `policy_name` is the display name of the policy users will see when registering
   for an account. Has no effect unless `require_at_registration` is enabled.
   Defaults to "Privacy Policy".

Example configuration:
```yaml
user_consent:
  template_dir: res/templates/privacy
  version: 1.0
  server_notice_content:
    msgtype: m.text
    body: >-
      To continue using this homeserver you must review and agree to the
      terms and conditions at %(consent_uri)s
  send_server_notice_to_guests: true
  block_events_error: >-
    To continue using this homeserver you must review and agree to the
    terms and conditions at %(consent_uri)s
  require_at_registration: false
  policy_name: Privacy Policy
```
---
### `stats`

Settings for local room and user statistics collection. See [here](../../room_and_user_statistics.md)
for more.

* `enabled`: Set to false to disable room and user statistics. Note that doing
   so may cause certain features (such as the room directory) not to work
   correctly. Defaults to true.

Example configuration:
```yaml
stats:
  enabled: false
```
---
### `server_notices`

Use this setting to enable a room which can be used to send notices
from the server to users. It is a special room which users cannot leave; notices
in the room come from a special "notices" user id.

If you use this setting, you *must* define the `system_mxid_localpart`
sub-setting, which defines the id of the user which will be used to send the
notices.

Sub-options for this setting include:
* `system_mxid_display_name`: set the display name of the "notices" user
* `system_mxid_avatar_url`: set the avatar for the "notices" user
* `room_name`: set the room name of the server notices room

Example configuration:
```yaml
server_notices:
  system_mxid_localpart: notices
  system_mxid_display_name: "Server Notices"
  system_mxid_avatar_url: "mxc://server.com/oumMVlgDnLYFaPVkExemNVVZ"
  room_name: "Server Notices"
```
---
### `enable_room_list_search`

Set to false to disable searching the public room list. When disabled
blocks searching local and remote room lists for local and remote
users by always returning an empty list for all queries. Defaults to true.

Example configuration:
```yaml
enable_room_list_search: false
```
---
### `alias_creation_rules`

The `alias_creation_rules` option controls who is allowed to create aliases
on this server.

The format of this option is a list of rules that contain globs that
match against user_id, room_id and the new alias (fully qualified with
server name). The action in the first rule that matches is taken,
which can currently either be "allow" or "deny".

Missing user_id/room_id/alias fields default to "*".

If no rules match the request is denied. An empty list means no one
can create aliases.

Options for the rules include:
* `user_id`: Matches against the creator of the alias. Defaults to "*".
* `alias`: Matches against the alias being created. Defaults to "*".
* `room_id`: Matches against the room ID the alias is being pointed at. Defaults to "*"
* `action`: Whether to "allow" or "deny" the request if the rule matches. Defaults to allow.

Example configuration:
```yaml
alias_creation_rules:
  - user_id: "bad_user"
    alias: "spammy_alias"
    room_id: "*"
    action: deny
```
---
### `room_list_publication_rules`

The `room_list_publication_rules` option controls who can publish and
which rooms can be published in the public room list.

The format of this option is the same as that for
`alias_creation_rules`.

If the room has one or more aliases associated with it, only one of
the aliases needs to match the alias rule. If there are no aliases
then only rules with `alias: *` match.

If no rules match the request is denied. An empty list means no one
can publish rooms.

Options for the rules include:
* `user_id`: Matches against the creator of the alias. Defaults to "*".
* `alias`: Matches against any current local or canonical aliases associated with the room. Defaults to "*".
* `room_id`: Matches against the room ID being published. Defaults to "*".
* `action`: Whether to "allow" or "deny" the request if the rule matches. Defaults to allow.

Example configuration:
```yaml
room_list_publication_rules:
  - user_id: "*"
    alias: "*"
    room_id: "*"
    action: allow
```

---
### `default_power_level_content_override`

The `default_power_level_content_override` option controls the default power
levels for rooms.

Useful if you know that your users need special permissions in rooms
that they create (e.g. to send particular types of state events without
needing an elevated power level).  This takes the same shape as the
`power_level_content_override` parameter in the /createRoom API, but
is applied before that parameter.

Note that each key provided inside a preset (for example `events` in the example
below) will overwrite all existing defaults inside that key. So in the example
below, newly-created private_chat rooms will have no rules for any event types
except `com.example.foo`.

Example configuration:
```yaml
default_power_level_content_override:
   private_chat: { "events": { "com.example.foo" : 0 } }
   trusted_private_chat: null
   public_chat: null
```

---
## Opentracing
Configuration options related to Opentracing support.

---
### `opentracing`

These settings enable and configure opentracing, which implements distributed tracing.
This allows you to observe the causal chains of events across servers
including requests, key lookups etc., across any server running
synapse or any other services which support opentracing
(specifically those implemented with Jaeger).

Sub-options include:
* `enabled`: whether tracing is enabled. Set to true to enable. Disabled by default.
* `homeserver_whitelist`: The list of homeservers we wish to send and receive span contexts and span baggage.
   See [here](../../opentracing.md) for more.
   This is a list of regexes which are matched against the `server_name` of the homeserver.
   By default, it is empty, so no servers are matched.
* `force_tracing_for_users`: # A list of the matrix IDs of users whose requests will always be traced,
   even if the tracing system would otherwise drop the traces due to probabilistic sampling.
    By default, the list is empty.
* `jaeger_config`: Jaeger can be configured to sample traces at different rates.
   All configuration options provided by Jaeger can be set here. Jaeger's configuration is
   mostly related to trace sampling which is documented [here](https://www.jaegertracing.io/docs/latest/sampling/).

Example configuration:
```yaml
opentracing:
    enabled: true
    homeserver_whitelist:
      - ".*"
    force_tracing_for_users:
      - "@user1:server_name"
      - "@user2:server_name"

    jaeger_config:
      sampler:
        type: const
        param: 1
      logging:
        false
```
---
## Coordinating workers
Configuration options related to workers which belong in the main config file
(usually called `homeserver.yaml`).
A Synapse deployment can scale horizontally by running multiple Synapse processes
called _workers_. Incoming requests are distributed between workers to handle higher
loads. Some workers are privileged and can accept requests from other workers.

As a result, the worker configuration is divided into two parts.

1. The first part (in this section of the manual) defines which shardable tasks
   are delegated to privileged workers. This allows unprivileged workers to make
   requests to a privileged worker to act on their behalf.
1. [The second part](#individual-worker-configuration)
   controls the behaviour of individual workers in isolation.

For guidance on setting up workers, see the [worker documentation](../../workers.md).

---
### `worker_replication_secret`

A shared secret used by the replication APIs on the main process to authenticate
HTTP requests from workers.

The default, this value is omitted (equivalently `null`), which means that
traffic between the workers and the main process is not authenticated.

Example configuration:
```yaml
worker_replication_secret: "secret_secret"
```
---
### `start_pushers`

Unnecessary to set if using [`pusher_instances`](#pusher_instances) with [`generic_workers`](../../workers.md#synapseappgeneric_worker).

Controls sending of push notifications on the main process. Set to `false`
if using a [pusher worker](../../workers.md#synapseapppusher). Defaults to `true`.

Example configuration:
```yaml
start_pushers: false
```
---
### `pusher_instances`

It is possible to scale the processes that handle sending push notifications to [sygnal](https://github.com/matrix-org/sygnal)
and email by running a [`generic_worker`](../../workers.md#synapseappgeneric_worker) and adding it's [`worker_name`](#worker_name) to
a `pusher_instances` map. Doing so will remove handling of this function from the main
process. Multiple workers can be added to this map, in which case the work is balanced
across them. Ensure the main process and all pusher workers are restarted after changing
this option.

Example configuration for a single worker:
```yaml
pusher_instances:
  - pusher_worker1
```
And for multiple workers:
```yaml
pusher_instances:
  - pusher_worker1
  - pusher_worker2
```

---
### `send_federation`

Unnecessary to set if using [`federation_sender_instances`](#federation_sender_instances) with [`generic_workers`](../../workers.md#synapseappgeneric_worker).

Controls sending of outbound federation transactions on the main process.
Set to `false` if using a [federation sender worker](../../workers.md#synapseappfederation_sender).
Defaults to `true`.

Example configuration:
```yaml
send_federation: false
```
---
### `federation_sender_instances`

It is possible to scale the processes that handle sending outbound federation requests
by running a [`generic_worker`](../../workers.md#synapseappgeneric_worker) and adding it's [`worker_name`](#worker_name) to
a `federation_sender_instances` map. Doing so will remove handling of this function from
the main process. Multiple workers can be added to this map, in which case the work is
balanced across them.

This configuration setting must be shared between all workers handling federation
sending, and if changed all federation sender workers must be stopped at the same time
and then started, to ensure that all instances are running with the same config (otherwise
events may be dropped).

Example configuration for a single worker:
<<<<<<< HEAD
=======
```yaml
federation_sender_instances:
  - federation_sender1
```
And for multiple workers:
>>>>>>> 774e20b5
```yaml
federation_sender_instances:
  - federation_sender1
  - federation_sender2
```
And for multiple workers:
```yaml
federation_sender_instances:
  - federation_sender1
  - federation_sender2
```
---
### `instance_map`

When using workers this should be a map from [`worker_name`](#worker_name) to the
HTTP replication listener of the worker, if configured.
Each worker declared under [`stream_writers`](../../workers.md#stream-writers) needs
a HTTP replication listener, and that listener should be included in the `instance_map`.
(The main process also needs an HTTP replication listener, but it should not be
listed in the `instance_map`.)

Example configuration:
```yaml
instance_map:
  worker1:
    host: localhost
    port: 8034
```
---
### `stream_writers`

Experimental: When using workers you can define which workers should
handle writing to streams such as event persistence and typing notifications.
Any worker specified here must also be in the [`instance_map`](#instance_map).

See the list of available streams in the
[worker documentation](../../workers.md#stream-writers).

Example configuration:
```yaml
stream_writers:
  events: worker1
  typing: worker1
```
---
### `run_background_tasks_on`

The [worker](../../workers.md#background-tasks) that is used to run
background tasks (e.g. cleaning up expired data). If not provided this
defaults to the main process.

Example configuration:
```yaml
run_background_tasks_on: worker1
```
---
### `redis`

Configuration for Redis when using workers. This *must* be enabled when using workers.
This setting has the following sub-options:
* `enabled`: whether to use Redis support. Defaults to false.
* `host` and `port`: Optional host and port to use to connect to redis. Defaults to
   localhost and 6379
* `password`: Optional password if configured on the Redis instance.

Example configuration:
```yaml
redis:
  enabled: true
  host: localhost
  port: 6379
  password: <secret_password>
```
---
## Individual worker configuration
These options configure an individual worker, in its worker configuration file.
They should be not be provided when configuring the main process.

Note also the configuration above for
[coordinating a cluster of workers](#coordinating-workers).

For guidance on setting up workers, see the [worker documentation](../../workers.md).

---
### `worker_app`

The type of worker. The currently available worker applications are listed
in [worker documentation](../../workers.md#available-worker-applications).

The most common worker is the
[`synapse.app.generic_worker`](../../workers.md#synapseappgeneric_worker).

Example configuration:
```yaml
worker_app: synapse.app.generic_worker
```
---
### `worker_name`

A unique name for the worker. The worker needs a name to be addressed in
further parameters and identification in log files. We strongly recommend
giving each worker a unique `worker_name`.

Example configuration:
```yaml
worker_name: generic_worker1
```
---
### `worker_replication_host`

The HTTP replication endpoint that it should talk to on the main Synapse process.
The main Synapse process defines this with a `replication` resource in
[`listeners` option](#listeners).

Example configuration:
```yaml
worker_replication_host: 127.0.0.1
```
---
### `worker_replication_http_port`

The HTTP replication port that it should talk to on the main Synapse process.
The main Synapse process defines this with a `replication` resource in
[`listeners` option](#listeners).

Example configuration:
```yaml
worker_replication_http_port: 9093
```
---
### `worker_replication_http_tls`

Whether TLS should be used for talking to the HTTP replication port on the main
Synapse process.
The main Synapse process defines this with the `tls` option on its [listener](#listeners) that
has the `replication` resource enabled.

**Please note:** by default, it is not safe to expose replication ports to the
public Internet, even with TLS enabled.
See [`worker_replication_secret`](#worker_replication_secret).

Defaults to `false`.

*Added in Synapse 1.72.0.*

Example configuration:
```yaml
worker_replication_http_tls: true
```
---
### `worker_listeners`

A worker can handle HTTP requests. To do so, a `worker_listeners` option
must be declared, in the same way as the [`listeners` option](#listeners)
in the shared config.

Workers declared in [`stream_writers`](#stream_writers) will need to include a
`replication` listener here, in order to accept internal HTTP requests from
other workers.

Example configuration:
```yaml
worker_listeners:
  - type: http
    port: 8083
    resources:
      - names: [client, federation]
```
---
### `worker_daemonize`

Specifies whether the worker should be started as a daemon process.
If Synapse is being managed by [systemd](../../systemd-with-workers/README.md), this option
must be omitted or set to `false`.

Defaults to `false`.

Example configuration:
```yaml
worker_daemonize: true
```
---
### `worker_pid_file`

When running a worker as a daemon, we need a place to store the
[PID](https://en.wikipedia.org/wiki/Process_identifier) of the worker.
This option defines the location of that "pid file".

This option is required if `worker_daemonize` is `true` and ignored
otherwise. It has no default.

See also the [`pid_file` option](#pid_file) option for the main Synapse process.

Example configuration:
```yaml
worker_pid_file: DATADIR/generic_worker1.pid
```
---
### `worker_log_config`

This option specifies a yaml python logging config file as described
[here](https://docs.python.org/3/library/logging.config.html#configuration-dictionary-schema).
See also the [`log_config` option](#log_config) option for the main Synapse process.

Example configuration:
```yaml
worker_log_config: /etc/matrix-synapse/generic-worker-log.yaml
```
---
## Background Updates
Configuration settings related to background updates.

---
### `background_updates`

Background updates are database updates that are run in the background in batches.
The duration, minimum batch size, default batch size, whether to sleep between batches and if so, how long to
sleep can all be configured. This is helpful to speed up or slow down the updates.
This setting has the following sub-options:
* `background_update_duration_ms`: How long in milliseconds to run a batch of background updates for. Defaults to 100.
   Set a different time to change the default.
* `sleep_enabled`: Whether to sleep between updates. Defaults to true. Set to false to change the default.
* `sleep_duration_ms`: If sleeping between updates, how long in milliseconds to sleep for. Defaults to 1000.
   Set a duration to change the default.
* `min_batch_size`: Minimum size a batch of background updates can be. Must be greater than 0. Defaults to 1.
   Set a size to change the default.
* `default_batch_size`: The batch size to use for the first iteration of a new background update. The default is 100.
   Set a size to change the default.

Example configuration:
```yaml
background_updates:
    background_update_duration_ms: 500
    sleep_enabled: false
    sleep_duration_ms: 300
    min_batch_size: 10
    default_batch_size: 50
```<|MERGE_RESOLUTION|>--- conflicted
+++ resolved
@@ -3786,18 +3786,9 @@
 events may be dropped).
 
 Example configuration for a single worker:
-<<<<<<< HEAD
-=======
 ```yaml
 federation_sender_instances:
   - federation_sender1
-```
-And for multiple workers:
->>>>>>> 774e20b5
-```yaml
-federation_sender_instances:
-  - federation_sender1
-  - federation_sender2
 ```
 And for multiple workers:
 ```yaml
