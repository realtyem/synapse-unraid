--- conflicted
+++ resolved
@@ -19,10 +19,6 @@
 #[pymodule]
 fn synapse_rust(_py: Python<'_>, m: &PyModule) -> PyResult<()> {
     m.add_function(wrap_pyfunction!(sum_as_string, m)?)?;
-<<<<<<< HEAD
-
-=======
     m.add_function(wrap_pyfunction!(get_rust_file_digest, m)?)?;
->>>>>>> 12daceca
     Ok(())
 }