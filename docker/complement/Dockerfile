# syntax=docker/dockerfile:1
# This dockerfile builds on top of 'docker/Dockerfile-workers' in matrix-org/synapse
# by including a built-in postgres instance, as well as setting up the homeserver so
# that it is ready for testing via Complement.
#
# Instructions for building this image from those it depends on is detailed in this guide:
# https://github.com/matrix-org/synapse/blob/develop/docker/README-testing.md#testing-with-postgresql-and-single-or-multi-process-synapse

ARG SYNAPSE_VERSION=latest

<<<<<<< HEAD
# first of all, we create a base image with a postgres server and database,
# which we can copy into the target image. For repeated rebuilds, this is
# much faster than apt installing postgres each time.
#
# This trick only works because (a) the Synapse image happens to have all the
# shared libraries that postgres wants, (b) we use a postgres image based on
# the same debian version as Synapse's docker image (so the versions of the
# shared libraries match).

# now build the final image, based on the Synapse image.

FROM realtyem/synapse:$SYNAPSE_VERSION
    # copy the postgres installation over from the image we built above
=======
FROM matrixdotorg/synapse-workers:$SYNAPSE_VERSION
    # First of all, we copy postgres server from the official postgres image,
    # since for repeated rebuilds, this is much faster than apt installing
    # postgres each time.

    # This trick only works because (a) the Synapse image happens to have all the
    # shared libraries that postgres wants, (b) we use a postgres image based on
    # the same debian version as Synapse's docker image (so the versions of the
    # shared libraries match).
>>>>>>> a52c40e2
    RUN adduser --system --uid 999 postgres --home /var/lib/postgresql
    COPY --from=postgres:13-bullseye /usr/lib/postgresql /usr/lib/postgresql
    COPY --from=postgres:13-bullseye /usr/share/postgresql /usr/share/postgresql
    RUN mkdir /var/run/postgresql && chown postgres /var/run/postgresql
    ENV PATH="${PATH}:/usr/lib/postgresql/13/bin"
    ENV PGDATA=/var/lib/postgresql/data

    # We also initialize the database at build time, rather than runtime, so that it's faster to spin up the image.
    RUN gosu postgres initdb --locale=C --encoding=UTF-8 --auth-host password

    # Configure a password and create a database for Synapse
    RUN echo "ALTER USER postgres PASSWORD 'somesecret'" | gosu postgres postgres --single
    RUN echo "CREATE DATABASE synapse" | gosu postgres postgres --single

    # Extend the shared homeserver config to disable rate-limiting,
    # set Complement's static shared secret, enable registration, amongst other
    # tweaks to get Synapse ready for testing.
    # To do this, we copy the old template out of the way and then include it
    # with Jinja2.
    RUN mv /conf/shared.yaml.j2 /conf/shared-orig.yaml.j2
    COPY conf/workers-shared-extra.yaml.j2 /conf/shared.yaml.j2

    WORKDIR /data

    COPY conf/postgres.supervisord.conf /etc/supervisor/conf.d/postgres.conf

    # Copy the entrypoint
    COPY conf/start_for_complement.sh /

    # Expose nginx's listener ports
    EXPOSE 8008 8448

    ENTRYPOINT ["/start_for_complement.sh"]

    # Update the healthcheck to have a shorter check interval
    HEALTHCHECK --start-period=5s --interval=1s --timeout=1s \
        CMD /bin/sh /healthcheck.sh<|MERGE_RESOLUTION|>--- conflicted
+++ resolved
@@ -8,22 +8,7 @@
 
 ARG SYNAPSE_VERSION=latest
 
-<<<<<<< HEAD
-# first of all, we create a base image with a postgres server and database,
-# which we can copy into the target image. For repeated rebuilds, this is
-# much faster than apt installing postgres each time.
-#
-# This trick only works because (a) the Synapse image happens to have all the
-# shared libraries that postgres wants, (b) we use a postgres image based on
-# the same debian version as Synapse's docker image (so the versions of the
-# shared libraries match).
-
-# now build the final image, based on the Synapse image.
-
 FROM realtyem/synapse:$SYNAPSE_VERSION
-    # copy the postgres installation over from the image we built above
-=======
-FROM matrixdotorg/synapse-workers:$SYNAPSE_VERSION
     # First of all, we copy postgres server from the official postgres image,
     # since for repeated rebuilds, this is much faster than apt installing
     # postgres each time.
@@ -32,7 +17,6 @@
     # shared libraries that postgres wants, (b) we use a postgres image based on
     # the same debian version as Synapse's docker image (so the versions of the
     # shared libraries match).
->>>>>>> a52c40e2
     RUN adduser --system --uid 999 postgres --home /var/lib/postgresql
     COPY --from=postgres:13-bullseye /usr/lib/postgresql /usr/lib/postgresql
     COPY --from=postgres:13-bullseye /usr/share/postgresql /usr/share/postgresql
