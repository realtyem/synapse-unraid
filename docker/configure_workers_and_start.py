#!/usr/bin/env python
# Copyright 2021 The Matrix.org Foundation C.I.C.
#
# Licensed under the Apache License, Version 2.0 (the "License");
# you may not use this file except in compliance with the License.
# You may obtain a copy of the License at
#
#     http://www.apache.org/licenses/LICENSE-2.0
#
# Unless required by applicable law or agreed to in writing, software
# distributed under the License is distributed on an "AS IS" BASIS,
# WITHOUT WARRANTIES OR CONDITIONS OF ANY KIND, either express or implied.
# See the License for the specific language governing permissions and
# limitations under the License.

# This script reads environment variables and generates a shared Synapse worker,
# nginx and supervisord configs depending on the workers requested.
#
# The environment variables it reads are:
#   * SYNAPSE_SERVER_NAME: The desired server_name of the homeserver.
#   * SYNAPSE_REPORT_STATS: Whether to report stats.
#   * SYNAPSE_WORKER_TYPES: A comma separated list of worker names as specified in WORKER_CONFIG
#         below. Leave empty for no workers, or set to '*' for all possible workers.
#   * SYNAPSE_AS_REGISTRATION_DIR: If specified, a directory in which .yaml and .yml files
#         will be treated as Application Service registration files.
#   * SYNAPSE_TLS_CERT: Path to a TLS certificate in PEM format.
#   * SYNAPSE_TLS_KEY: Path to a TLS key. If this and SYNAPSE_TLS_CERT are specified,
#         Nginx will be configured to serve TLS on port 8448.
#   * SYNAPSE_USE_EXPERIMENTAL_FORKING_LAUNCHER: Whether to use the forking launcher,
#         only intended for usage in Complement at the moment.
#         No stability guarantees are provided.
#   * SYNAPSE_LOG_LEVEL: Set this to DEBUG, INFO, WARNING or ERROR to change the
#         log level. INFO is the default.
#   * SYNAPSE_LOG_SENSITIVE: If unset, SQL and SQL values won't be logged,
#         regardless of the SYNAPSE_LOG_LEVEL setting.
#
# NOTE: According to Complement's ENTRYPOINT expectations for a homeserver image (as defined
# in the project's README), this script may be run multiple times, and functionality should
# continue to work if so.

import codecs
import os
import platform
import shutil
import socket
import subprocess
import sys
import urllib.request
from pathlib import Path
from typing import Any, Dict, List, Mapping, MutableMapping, NoReturn, Optional, Set

import yaml
from jinja2 import Environment, FileSystemLoader

MAIN_PROCESS_HTTP_LISTENER_PORT = 8080
<<<<<<< HEAD
MAIN_PROCESS_HTTP_METRICS_LISTENER_PORT = 8060
enable_compressor = False
enable_coturn = False
enable_prometheus = False
enable_redis_exporter = False
enable_postgres_exporter = False

=======

# Workers with exposed endpoints needs either "client", "federation", or "media" listener_resources
# Watching /_matrix/client needs a "client" listener
# Watching /_matrix/federation needs a "federation" listener
# Watching /_matrix/media and related needs a "media" listener
# Stream Writers require "client" and "replication" listeners because they
#   have to attach by instance_map to the master process and have client endpoints.
>>>>>>> a5fcdea0
WORKERS_CONFIG: Dict[str, Dict[str, Any]] = {
    "pusher": {
        "app": "synapse.app.generic_worker",
        "listener_resources": [],
        "endpoint_patterns": [],
        "shared_extra_conf": {},
        "worker_extra_conf": "",
    },
    "user_dir": {
        "app": "synapse.app.generic_worker",
        "listener_resources": ["client"],
        "endpoint_patterns": [
            "^/_matrix/client/(api/v1|r0|v3|unstable)/user_directory/search$"
        ],
        "shared_extra_conf": {"update_user_directory_from_worker": "user_dir1"},
        "worker_extra_conf": "",
    },
    "media_repository": {
        "app": "synapse.app.media_repository",
        "listener_resources": ["media"],
        "endpoint_patterns": [
            "^/_matrix/media/",
            "^/_synapse/admin/v1/purge_media_cache$",
            "^/_synapse/admin/v1/room/.*/media.*$",
            "^/_synapse/admin/v1/user/.*/media.*$",
            "^/_synapse/admin/v1/media/.*$",
            "^/_synapse/admin/v1/room/.*/media/quarantine$",
        ],
        # The first configured media worker will run the media background jobs
        "shared_extra_conf": {
            "enable_media_repo": False,
            "media_instance_running_background_jobs": "media_repository1",
        },
        "worker_extra_conf": "enable_media_repo: true",
    },
    "appservice": {
        "app": "synapse.app.generic_worker",
        "listener_resources": [],
        "endpoint_patterns": [],
        "shared_extra_conf": {"notify_appservices_from_worker": "appservice1"},
        "worker_extra_conf": "",
    },
    "federation_sender": {
        "app": "synapse.app.generic_worker",
        "listener_resources": [],
        "endpoint_patterns": [],
        "shared_extra_conf": {},
        "worker_extra_conf": "",
    },
    "synchrotron": {
        "app": "synapse.app.generic_worker",
        "listener_resources": ["client"],
        "endpoint_patterns": [
            "^/_matrix/client/(r0|v3|unstable)/sync$",
            "^/_matrix/client/(api/v1|r0|v3)/events$",
            "^/_matrix/client/(api/v1|r0|v3)/initialSync$",
            # "^/_matrix/client/(api/v1|r0|v3)/rooms/[^/]+/initialSync$",
        ],
        "shared_extra_conf": {},
        "worker_extra_conf": "",
    },
    "client_reader": {
        "app": "synapse.app.generic_worker",
        "listener_resources": ["client"],
        "endpoint_patterns": [
            "^/_matrix/client/(api/v1|r0|v3|unstable)/publicRooms$",
            "^/_matrix/client/(api/v1|r0|v3|unstable)/rooms/.*/joined_members$",
            "^/_matrix/client/(api/v1|r0|v3|unstable)/rooms/.*/context/.*$",
            "^/_matrix/client/(api/v1|r0|v3|unstable)/rooms/.*/members$",
            "^/_matrix/client/(api/v1|r0|v3|unstable)/rooms/.*/state$",
            "^/_matrix/client/v1/rooms/.*/hierarchy$",
            "^/_matrix/client/(v1|unstable)/rooms/.*/relations/",
            "^/_matrix/client/v1/rooms/.*/threads$",
            "^/_matrix/client/(api/v1|r0|v3|unstable)/login$",
            "^/_matrix/client/(r0|v3|unstable)/account/3pid$",
            "^/_matrix/client/(r0|v3|unstable)/account/whoami$",
            "^/_matrix/client/versions$",
            "^/_matrix/client/(api/v1|r0|v3|unstable)/voip/turnServer$",
            "^/_matrix/client/(api/v1|r0|v3|unstable)/register$",
            "^/_matrix/client/(r0|v3|unstable)/auth/.*/fallback/web$",
            # This one needs to be routed by the .* cuz that's the room name.
            "^/_matrix/client/(api/v1|r0|v3|unstable)/rooms/.*/messages$",
            "^/_matrix/client/(api/v1|r0|v3|unstable)/rooms/.*/event",
            "^/_matrix/client/(api/v1|r0|v3|unstable)/joined_rooms",
            "^/_matrix/client/(r0|v3|unstable/.*)/rooms/.*/aliases",
            "^/_matrix/client/(api/v1|r0|v3|unstable)/search",
        ],
        "shared_extra_conf": {},
        "worker_extra_conf": "",
    },
    "federation_reader": {
        "app": "synapse.app.generic_worker",
        "listener_resources": ["federation"],
        "endpoint_patterns": [
            "^/_matrix/federation/(v1|v2)/event/",
            "^/_matrix/federation/(v1|v2)/state/",
            "^/_matrix/federation/(v1|v2)/state_ids/",
            "^/_matrix/federation/(v1|v2)/backfill/",
            "^/_matrix/federation/(v1|v2)/get_missing_events/",
            "^/_matrix/federation/(v1|v2)/publicRooms",
            "^/_matrix/federation/(v1|v2)/query/",
            "^/_matrix/federation/(v1|v2)/make_join/",
            "^/_matrix/federation/(v1|v2)/make_leave/",
            "^/_matrix/federation/(v1|v2)/send_join/",
            "^/_matrix/federation/(v1|v2)/send_leave/",
            "^/_matrix/federation/(v1|v2)/invite/",
            "^/_matrix/federation/(v1|v2)/query_auth/",
            "^/_matrix/federation/(v1|v2)/event_auth/",
            "^/_matrix/federation/(v1|v2)/exchange_third_party_invite/",
            "^/_matrix/federation/(v1|v2)/user/devices/",
            "^/_matrix/key/v2/query",
        ],
        "shared_extra_conf": {},
        "worker_extra_conf": "",
    },
    "federation_inbound": {
        "app": "synapse.app.generic_worker",
        "listener_resources": ["federation"],
        "endpoint_patterns": ["^/_matrix/federation/(v1|v2)/send/"],
        "shared_extra_conf": {},
        "worker_extra_conf": "",
    },
    "event_persister": {
        "app": "synapse.app.generic_worker",
        "listener_resources": ["replication"],
        "endpoint_patterns": [],
        "shared_extra_conf": {},
        "worker_extra_conf": "",
    },
    "background_worker": {
        "app": "synapse.app.generic_worker",
        "listener_resources": [],
        "endpoint_patterns": [],
        # This worker cannot be sharded. Therefore there should only ever be one background
        # worker, and it should be named background_worker1
        "shared_extra_conf": {"run_background_tasks_on": "background_worker1"},
        "worker_extra_conf": "",
    },
    "event_creator": {
        "app": "synapse.app.generic_worker",
        "listener_resources": ["client"],
        "endpoint_patterns": [
            "^/_matrix/client/(api/v1|r0|v3|unstable)/rooms/.*/redact",
            "^/_matrix/client/(api/v1|r0|v3|unstable)/rooms/.*/send",
            "^/_matrix/client/(api/v1|r0|v3|unstable)/rooms/.*/(join|invite|leave|ban|unban|kick)$",
            "^/_matrix/client/(api/v1|r0|v3|unstable)/join/",
            "^/_matrix/client/(api/v1|r0|v3|unstable)/profile/",
            "^/_matrix/client/(v1|unstable/org.matrix.msc2716)/rooms/.*/batch_send",
        ],
        "shared_extra_conf": {},
        "worker_extra_conf": "",
    },
    "frontend_proxy": {
        "app": "synapse.app.generic_worker",
        "listener_resources": ["client"],
        "endpoint_patterns": ["^/_matrix/client/(api/v1|r0|v3|unstable)/keys/upload"],
        "shared_extra_conf": {},
        "worker_extra_conf": (
            "worker_main_http_uri: http://127.0.0.1:%d"
            % (MAIN_PROCESS_HTTP_LISTENER_PORT,)
        ),
    },
    "account_data": {
        "app": "synapse.app.generic_worker",
        "listener_resources": ["client", "replication"],
        "endpoint_patterns": [
            "^/_matrix/client/(r0|v3|unstable)/.*/tags",
            "^/_matrix/client/(r0|v3|unstable)/.*/account_data",
        ],
        "shared_extra_conf": {},
        "worker_extra_conf": "",
    },
    "presence": {
        "app": "synapse.app.generic_worker",
        "listener_resources": ["client", "replication"],
        "endpoint_patterns": ["^/_matrix/client/(api/v1|r0|v3|unstable)/presence/"],
        "shared_extra_conf": {},
        "worker_extra_conf": "",
    },
    "receipts": {
        "app": "synapse.app.generic_worker",
        "listener_resources": ["client", "replication"],
        "endpoint_patterns": [
            "^/_matrix/client/(r0|v3|unstable)/rooms/.*/receipt",
            "^/_matrix/client/(r0|v3|unstable)/rooms/.*/read_markers",
        ],
        "shared_extra_conf": {},
        "worker_extra_conf": "",
    },
    "to_device": {
        "app": "synapse.app.generic_worker",
        "listener_resources": ["client", "replication"],
        "endpoint_patterns": ["^/_matrix/client/(r0|v3|unstable)/sendToDevice/"],
        "shared_extra_conf": {},
        "worker_extra_conf": "",
    },
    "typing": {
        "app": "synapse.app.generic_worker",
        "listener_resources": ["client", "replication"],
        "endpoint_patterns": [
            "^/_matrix/client/(api/v1|r0|v3|unstable)/rooms/.*/typing"
        ],
        "shared_extra_conf": {},
        "worker_extra_conf": "",
    },
}

# Templates for sections that may be inserted multiple times in config files
NGINX_LOCATION_CONFIG_BLOCK = """
    location ~* {endpoint} {{
        proxy_pass {upstream};
        proxy_buffering off;
        proxy_set_header X-Forwarded-For $remote_addr;
        proxy_set_header X-Forwarded-Proto $scheme;
        proxy_set_header Host $host;
    }}
"""

NGINX_UPSTREAM_CONFIG_BLOCK = """
upstream {upstream_worker_type} {{
{body}
}}
"""

NGINX_UPSTREAM_HASH_BY_CLIENT_IP_CONFIG_BLOCK = """
upstream {upstream_worker_type} {{
    hash $proxy_add_x_forwarded_for;
{body}
}}
"""

NGINX_UPSTREAM_HASH_BY_AUTH_HEADER_BLOCK = """
upstream {upstream_worker_type} {{
    hash $http_authorization;
{body}
}}
"""

PROMETHEUS_SCRAPE_CONFIG_BLOCK = """
    - targets: ["127.0.0.1:{metrics_port}"]
      labels:
        instance: "Synapse"
        job: "{name}"
        index: {index}
"""


# Utility functions
def log(txt: str) -> None:
    print(txt)


def error(txt: str) -> NoReturn:
    print(txt, file=sys.stderr)
    sys.exit(2)


def flush_buffers() -> None:
    sys.stdout.flush()
    sys.stderr.flush()


def convert(src: str, dst: str, **template_vars: object) -> None:
    """Generate a file from a template

    Args:
        src: Path to the input file.
        dst: Path to write to.
        template_vars: The arguments to replace placeholder variables in the template with.
    """
    # Read the template file
    # We disable autoescape to prevent template variables from being escaped,
    # as we're not using HTML.
    env = Environment(loader=FileSystemLoader(os.path.dirname(src)), autoescape=False)
    template = env.get_template(os.path.basename(src))

    # Generate a string from the template.
    rendered = template.render(**template_vars)

    # Write the generated contents to a file
    #
    # We use append mode in case the files have already been written to by something else
    # (for instance, as part of the instructions in a dockerfile).
    with open(dst, "a") as outfile:
        # In case the existing file doesn't end with a newline
        outfile.write("\n")

        outfile.write(rendered)


<<<<<<< HEAD
def getenv_bool(name: str, default: bool = False) -> bool:
    return os.getenv(name, str(default)).lower() in ("yes", "y", "true", "1", "t", "on")


def add_sharding_to_shared_config(
=======
def add_worker_roles_to_shared_config(
>>>>>>> a5fcdea0
    shared_config: dict,
    worker_type: str,
    worker_name: str,
    worker_port: int,
) -> None:
    """Given a dictionary representing a config file shared across all workers,
    append sharded worker information to it for the current worker_type instance.

    Args:
        shared_config: The config dict that all worker instances share (after being converted to YAML)
        worker_type: The type of worker (one of those defined in WORKERS_CONFIG).
        worker_name: The name of the worker instance.
        worker_port: The HTTP replication port that the worker instance is listening on.
    """
    # The instance_map config field marks the workers that write to various replication streams
    instance_map = shared_config.setdefault("instance_map", {})

    # Worker-type specific sharding config
    if worker_type == "pusher":
        shared_config.setdefault("pusher_instances", []).append(worker_name)

    elif worker_type == "federation_sender":
        shared_config.setdefault("federation_sender_instances", []).append(worker_name)

    elif worker_type == "event_persister":
        # Event persisters write to the events stream, so we need to update
        # the list of event stream writers
        shared_config.setdefault("stream_writers", {}).setdefault("events", []).append(
            worker_name
        )

        # Map of stream writer instance names to host/ports combos
        instance_map[worker_name] = {
            "host": "localhost",
            "port": worker_port,
        }

<<<<<<< HEAD
    elif worker_type in ("account_data", "presence", "receipts", "to_device", "typing"):
        # Account data writes to the account_data stream, so we need to update
        # the list of stream writers
=======
    elif worker_type in ["account_data", "presence", "receipts", "to_device", "typing"]:
        # Update the list of stream writers
        # It's convienent that the name of the worker type is the same as the event stream
>>>>>>> a5fcdea0
        shared_config.setdefault("stream_writers", {}).setdefault(
            worker_type, []
        ).append(worker_name)

        # Map of stream writer instance names to host/ports combos
<<<<<<< HEAD
=======
        # For now, all stream writers need http replication ports
>>>>>>> a5fcdea0
        instance_map[worker_name] = {
            "host": "localhost",
            "port": worker_port,
        }
<<<<<<< HEAD
=======

    elif worker_type == "media_repository":
        # The first configured media worker will run the media background jobs
        shared_config.setdefault("media_instance_running_background_jobs", worker_name)
>>>>>>> a5fcdea0


def generate_base_homeserver_config() -> None:
    """Starts Synapse and generates a basic homeserver config, which will later be
    modified for worker support.

    Raises: CalledProcessError if calling start.py returned a non-zero exit code.
    """
    # start.py already does this for us, so just call that.
    # note that this script is copied in in the official, monolith dockerfile
    os.environ["SYNAPSE_HTTP_PORT"] = str(MAIN_PROCESS_HTTP_LISTENER_PORT)
    os.environ["SYNAPSE_METRICS_HTTP_PORT"] = str(
        MAIN_PROCESS_HTTP_METRICS_LISTENER_PORT
    )
    subprocess.run(["/usr/local/bin/python", "/start.py", "migrate_config"], check=True)


def generate_worker_files(
    environ: Mapping[str, str], config_path: str, data_dir: str
) -> None:
    """Read the desired list of workers from environment variables and generate
    shared homeserver, nginx and supervisord configs.

    Args:
        environ: os.environ instance.
        config_path: The location of the generated Synapse main worker config file.
        data_dir: The location of the synapse data directory. Where log and
            user-facing config files live.
    """
    # Note that yaml cares about indentation, so care should be taken to insert lines
    # into files at the correct indentation below.

    # shared_config is the contents of a Synapse config file that will be shared amongst
    # the main Synapse process as well as all workers.
    # It is intended mainly for disabling functionality when certain workers are spun up,
    # and adding a replication listener.

    # pass through global variables for the add-ons
    # the auto compressor is taken care of in main
    global enable_prometheus
    global enable_redis_exporter
    enable_manhole_workers = getenv_bool("SYNAPSE_MANHOLE_WORKERS", False)

    # First read the original config file and extract the listeners block. Then we'll add
    # another listener for replication. Later we'll write out the result to the shared
    # config file.
    listeners = [
        {
            "port": 9093,
            "bind_address": "127.0.0.1",
            "type": "http",
            "resources": [{"names": ["replication"]}],
        }
    ]
    with open(config_path) as file_stream:
        original_config = yaml.safe_load(file_stream)
        original_listeners = original_config.get("listeners")
        if original_listeners:
            listeners += original_listeners

    # Only activate the manhole if the environment says to do so. SYNAPSE_MANHOLE_MASTER
    if getenv_bool("SYNAPSE_MANHOLE_MASTER", False):
        # The manhole listener is basically the same as other listeners. Needs a type "manhole".
        # The workers have ports starting with 17009, so we'll take one just prior to that. In
        # practice, we don't need to bind address because we are in docker and are not going
        # to expose this outside.
        manhole_listener = [
            {
                "type": "manhole",
                "port": 17008,
            }
        ]
        listeners += manhole_listener

    # The shared homeserver config. The contents of which will be inserted into the
    # base shared worker jinja2 template.
    #
    # This config file will be passed to all workers, included Synapse's main process.
    shared_config: Dict[str, Any] = {"listeners": listeners}

    # List of dicts that describe workers.
    # We pass this to the Supervisor template later to generate the appropriate
    # program blocks.
    worker_descriptors: List[Dict[str, Any]] = []

    # Upstreams for load-balancing purposes. This dict takes the form of a worker type to the
    # ports of each worker. For example:
    # {
    #   worker_type: {1234, 1235, ...}}
    # }
    # and will be used to construct 'upstream' nginx directives.
    nginx_upstreams: Dict[str, Set[int]] = {}

    # A map of: {"endpoint": "upstream"}, where "upstream" is a str representing what will be
    # placed after the proxy_pass directive. The main benefit to representing this data as a
    # dict over a str is that we can easily deduplicate endpoints across multiple instances
    # of the same worker.
    #
    # An nginx site config that will be amended to depending on the workers that are
    # spun up. To be placed in /etc/nginx/conf.d.
    nginx_locations = {}

    # Read the desired worker configuration from the environment
    worker_types_env = environ.get("SYNAPSE_WORKER_TYPES", "").strip()
    if worker_types_env == "full":
        worker_types_env = "account_data,background_worker,event_creator,event_persister,federation_inbound,federation_reader,federation_sender,frontend_proxy,media_repository,presence,pusher,receipts,to_device,typing,synchrotron,user_dir"

    if worker_types_env == "BLOW_IT_UP":
        worker_types_env = "account_data, background_worker, client_reader, client_reader, event_creator, event_persister, event_persister, federation_inbound, federation_reader, federation_reader, federation_sender, federation_sender, federation_sender, frontend_proxy, media_repository, presence, pusher, pusher, synchrotron, synchrotron, synchrotron, synchrotron, synchrotron, synchrotron, synchrotron, synchrotron, synchrotron, synchrotron, to_device, typing, user_dir"

    if not worker_types_env:
        # No workers, just the main process
        worker_types = []
    else:

        # Split type names by comma, ignoring whitespace.
        worker_types = [x.strip() for x in worker_types_env.split(",")]

    # Create the worker configuration directory if it doesn't already exist
    os.makedirs("/conf/workers", exist_ok=True)

    # Start worker ports from this arbitrary port
    worker_port = 18009

    # Start worker metrics port from this arbitrary port
    worker_metrics_port = 19009

    # Start worker manhole ports from this port
    worker_manhole_port = 17009

    # A counter of worker_type -> int. Used for determining the name for a given
    # worker type when generating its config file, as each worker's name is just
    # worker_type + instance #
    worker_type_counter: Dict[str, int] = {}

    # A list of internal endpoints to healthcheck, starting with the main process
    # which exists even if no workers do.
    healthcheck_urls = ["http://localhost:8080/health"]

    # For each worker type specified by the user, create config values
    for worker_type in worker_types:
        worker_config = WORKERS_CONFIG.get(worker_type)
        if worker_config:
            worker_config = worker_config.copy()
        else:
            log(worker_type + " is an unknown worker type! It will be ignored")
            continue

        new_worker_count = worker_type_counter.setdefault(worker_type, 0) + 1
        worker_type_counter[worker_type] = new_worker_count

        # Name workers by their type concatenated with an incrementing number
        # e.g. federation_reader1
        worker_name = worker_type + str(new_worker_count)
        worker_config.update(
            {
                "name": worker_name,
                "type": worker_type,
                "port": str(worker_port),
                "metrics_port": str(worker_metrics_port),
                "enable_manhole_workers": str(enable_manhole_workers),
                "manhole_port": str(worker_manhole_port),
                "config_path": config_path,
                "index": str(new_worker_count),
            }
        )

        # Update the shared config with any worker-type specific options
        shared_config.update(worker_config["shared_extra_conf"])

        healthcheck_urls.append("http://localhost:%d/health" % (worker_port,))

        # Check if more than one instance of this worker type has been specified
        worker_type_total_count = worker_types.count(worker_type)

        # Update the shared config with sharding-related options if necessary
<<<<<<< HEAD
        add_sharding_to_shared_config(
=======
        add_worker_roles_to_shared_config(
>>>>>>> a5fcdea0
            shared_config, worker_type, worker_name, worker_port
        )

        # Enable the worker in supervisord
        worker_descriptors.append(worker_config)

        # Add nginx location blocks for this worker's endpoints (if any are defined)
        for pattern in worker_config["endpoint_patterns"]:
            # Determine whether we need to load-balance this worker
            if worker_type_total_count > 1:
                # Create or add to a load-balanced upstream for this worker
                nginx_upstreams.setdefault(worker_type, set()).add(worker_port)

                # Upstreams are named after the worker_type
                upstream = "http://" + worker_type
            else:
                upstream = "http://localhost:%d" % (worker_port,)

            # Note that this endpoint should proxy to this upstream
            nginx_locations[pattern] = upstream

        # Write out the worker's logging config file

        log_config_filepath = generate_worker_log_config(environ, worker_name, data_dir)

        # Then a worker config file
        convert(
            "/conf/worker.yaml.j2",
            "/conf/workers/{name}.yaml".format(name=worker_name),
            **worker_config,
            worker_log_config_filepath=log_config_filepath,
        )

        worker_port += 1
        worker_metrics_port += 1
        worker_manhole_port += 1

    # Build the nginx location config blocks
    nginx_location_config = ""
    for endpoint, upstream in nginx_locations.items():
        nginx_location_config += NGINX_LOCATION_CONFIG_BLOCK.format(
            endpoint=endpoint,
            upstream=upstream,
        )

    # Determine the load-balancing upstreams to configure
    nginx_upstream_config = ""

    for upstream_worker_type, upstream_worker_ports in nginx_upstreams.items():
        body = ""
        for port in upstream_worker_ports:
            body += "    server localhost:%d;\n" % (port,)

        # Add to the list of configured upstreams
        # Some endpoints should be load-balanced by client IP, use special block for them
        if worker_type in ("federation_inbound"):
            nginx_upstream_config += (
                NGINX_UPSTREAM_HASH_BY_CLIENT_IP_CONFIG_BLOCK.format(
                    upstream_worker_type=upstream_worker_type,
                    body=body,
                )
            )
        elif worker_type in ("synchrotron"):
            nginx_upstream_config += NGINX_UPSTREAM_HASH_BY_AUTH_HEADER_BLOCK.format(
                upstream_worker_type=upstream_worker_type,
                body=body,
            )

        else:
            nginx_upstream_config += NGINX_UPSTREAM_CONFIG_BLOCK.format(
                upstream_worker_type=upstream_worker_type,
                body=body,
            )

    # Setup the metric end point locations, names and indexes
    prom_endpoint_config = ""
    for worker in worker_descriptors:
        prom_endpoint_config += PROMETHEUS_SCRAPE_CONFIG_BLOCK.format(
            name=worker["type"],
            metrics_port=worker["metrics_port"],
            index=worker["index"],
        )

    # Finally, we'll write out the config files.

    # log config for the master process
    master_log_config = generate_worker_log_config(environ, "master", data_dir)
    shared_config["log_config"] = master_log_config

    # Find application service registrations
    appservice_registrations = None
    appservice_registration_dir = os.environ.get("SYNAPSE_AS_REGISTRATION_DIR")
    if appservice_registration_dir:
        # Scan for all YAML files that should be application service registrations.
        appservice_registrations = [
            str(reg_path.resolve())
            for reg_path in Path(appservice_registration_dir).iterdir()
            if reg_path.suffix.lower() in (".yaml", ".yml")
        ]

    workers_in_use = len(worker_types) > 0

    # Shared homeserver config
    convert(
        "/conf/shared.yaml.j2",
        "/conf/workers/shared.yaml",
        shared_worker_config=yaml.dump(shared_config),
        appservice_registrations=appservice_registrations,
        enable_redis=workers_in_use,
        workers_in_use=workers_in_use,
    )

    # Nginx config
    convert(
        "/conf/nginx.conf.j2",
        "/etc/nginx/conf.d/matrix-synapse.conf",
        worker_locations=nginx_location_config,
        upstream_directives=nginx_upstream_config,
        tls_cert_path=os.environ.get("SYNAPSE_TLS_CERT"),
        tls_key_path=os.environ.get("SYNAPSE_TLS_KEY"),
    )

    # Prometheus config
    convert(
        "/conf/prometheus.yml.j2",
        "/etc/prometheus/prometheus.yml",
        metric_endpoint_locations=prom_endpoint_config,
    )

    # Supervisord config
    os.makedirs("/etc/supervisor", exist_ok=True)
    convert(
        "/conf/supervisord.conf.j2",
        "/etc/supervisor/supervisord.conf",
        main_config_path=config_path,
        enable_redis=workers_in_use,
        enable_redis_exporter=enable_redis_exporter,
        enable_postgres_exporter=enable_postgres_exporter,
        enable_prometheus=enable_prometheus,
        enable_compressor=enable_compressor,
        enable_coturn=enable_coturn,
    )

    convert(
        "/conf/synapse.supervisord.conf.j2",
        "/etc/supervisor/conf.d/synapse.conf",
        workers=worker_descriptors,
        main_config_path=config_path,
        use_forking_launcher=environ.get("SYNAPSE_USE_EXPERIMENTAL_FORKING_LAUNCHER"),
    )

    # healthcheck config
    convert(
        "/conf/healthcheck.sh.j2",
        "/healthcheck.sh",
        healthcheck_urls=healthcheck_urls,
    )

    # Ensure the logging directory exists
    log_dir = data_dir + "/logs"
    if not os.path.exists(log_dir):
        os.mkdir(log_dir)


def generate_worker_log_config(
    environ: Mapping[str, str], worker_name: str, data_dir: str
) -> str:
    """Generate a log.config file for the given worker.

    Returns: the path to the generated file
    """
    # Check whether we should write worker logs to disk, in addition to the console
    extra_log_template_args: Dict[str, Optional[str]] = {}
    if environ.get("SYNAPSE_WORKERS_WRITE_LOGS_TO_DISK"):
        extra_log_template_args["LOG_FILE_PATH"] = f"{data_dir}/logs/{worker_name}.log"

    extra_log_template_args["SYNAPSE_LOG_LEVEL"] = environ.get("SYNAPSE_LOG_LEVEL")
    extra_log_template_args["SYNAPSE_LOG_SENSITIVE"] = environ.get(
        "SYNAPSE_LOG_SENSITIVE"
    )

    # Render and write the file
    log_config_filepath = f"/conf/workers/{worker_name}.log.config"
    convert(
        "/conf/log.config",
        log_config_filepath,
        worker_name=worker_name,
        **extra_log_template_args,
        include_worker_name_in_log_line=environ.get(
            "SYNAPSE_USE_EXPERIMENTAL_FORKING_LAUNCHER"
        ),
    )
    return log_config_filepath


def main(args: List[str], environ: MutableMapping[str, str]) -> None:
    config_dir = environ.get("SYNAPSE_CONFIG_DIR", "/data")
    config_path = environ.get("SYNAPSE_CONFIG_PATH", config_dir + "/homeserver.yaml")
    data_dir = environ.get("SYNAPSE_DATA_DIR", "/data")
    # Enable add-ons from environment string
    global enable_compressor
    global enable_coturn
    global enable_prometheus
    global enable_redis_exporter
    global enable_postgres_exporter
    enable_compressor = (
        getenv_bool("SYNAPSE_ENABLE_COMPRESSOR", False)
        and "POSTGRES_PASSWORD" in environ
    )
    enable_coturn = getenv_bool("SYNAPSE_ENABLE_BUILTIN_COTURN", False)
    enable_prometheus = getenv_bool("SYNAPSE_METRICS", False)
    enable_redis_exporter = (
        getenv_bool("SYNAPSE_ENABLE_REDIS_METRIC_EXPORT", False)
        and enable_prometheus is True
    )
    enable_postgres_exporter = (
        getenv_bool("SYNAPSE_ENABLE_POSTGRES_METRIC_EXPORT", False)
        and "POSTGRES_PASSWORD" in environ
    )

    # override SYNAPSE_NO_TLS, we don't support TLS in worker mode,
    # this needs to be handled by a frontend proxy
    environ["SYNAPSE_NO_TLS"] = "yes"

    # Sanitize the environment to keep a bunch of junk out of the jinja templates
    environ["SYNAPSE_METRICS"] = str(getenv_bool("SYNAPSE_METRICS", False))
    environ["SYNAPSE_ENABLE_REGISTRATION"] = str(
        getenv_bool("SYNAPSE_ENABLE_REGISTRATION", False)
    )
    environ["SYNAPSE_ALLOW_GUEST"] = str(getenv_bool("SYNAPSE_ALLOW_GUEST", False))
    environ["SYNAPSE_URL_PREVIEW_ENABLED"] = str(
        getenv_bool("SYNAPSE_URL_PREVIEW_ENABLED", False)
    )
    environ["SYNAPSE_SERVE_SERVER_WELLKNOWN"] = str(
        getenv_bool("SYNAPSE_SERVE_SERVER_WELLKNOWN", False)
    )
    environ["SYNAPSE_EMAIL"] = str(getenv_bool("SYNAPSE_EMAIL", False))
    if enable_coturn is True:
        if "SYNAPSE_TURN_SECRET" not in environ:
            log("Generating a random secret for SYNAPSE_TURN_SECRET")
            value = codecs.encode(os.urandom(32), "hex").decode()
            environ["SYNAPSE_TURN_SECRET"] = value

        if "SYNAPSE_TURN_URIS" not in environ:
            log("Make sure you setup port forwarding for port 3478")
            value = "turn:%s:3478?transport=udp,turn:%s:3478?transport=tcp" % (
                environ["SYNAPSE_SERVER_NAME"],
                environ["SYNAPSE_SERVER_NAME"],
            )
            environ["SYNAPSE_TURN_URIS"] = value

        if "COTURN_EXTERNAL_IP" not in environ:
            value = urllib.request.urlopen("https://v4.ident.me").read().decode("utf8")
            environ["COTURN_EXTERNAL_IP"] = value

        if "COTURN_INTERNAL_IP" not in environ:
            value = str(socket.gethostbyname(socket.gethostname()))
            environ["COTURN_INTERNAL_IP"] = value

        if "COTURN_MIN_PORT" not in environ:
            value = "49153"
            environ["COTURN_MIN_PORT"] = value

        if "COTURN_MAX_PORT" not in environ:
            value = "49173"
            environ["COTURN_MAX_PORT"] = value

        environ["COTURN_METRICS"] = str(getenv_bool("COTURN_METRICS", False))

    # Generate the base homeserver config if one does not yet exist
    if not os.path.exists(config_path):
        log("Generating base homeserver config")
        generate_base_homeserver_config()

    # This script may be run multiple times (mostly by Complement, see note at top of file).
    # Don't re-configure workers in this instance.
    mark_filepath = "/conf/workers_have_been_configured"
    if not os.path.exists(mark_filepath):
        # This gets added here instead of above so it only runs one time.
        # Add cron service and crontab file if enabled in environment.
        if enable_compressor is True:
            shutil.copy("/conf/synapse_auto_compressor.job", "/etc/cron.d/")
            convert(
                "/conf/run_compressor.sh.j2",
                "/conf/run_compressor.sh",
                postgres_user=os.environ.get("POSTGRES_USER"),
                postgres_password=os.environ.get("POSTGRES_PASSWORD"),
                postgres_db=os.environ.get("POSTGRES_DB"),
                postgres_host=os.environ.get("POSTGRES_HOST"),
                postgres_port=os.environ.get("POSTGRES_PORT"),
            )
            # Make the custom script we just made executable, as it's run by cron.
            subprocess.run(
                ["chmod", "0755", "/conf/run_compressor.sh"], stdout=subprocess.PIPE
            ).stdout.decode("utf-8")
            # Actually add it to cron explicitly.
            subprocess.run(
                ["crontab", "/etc/cron.d/synapse_auto_compressor.job"],
                stdout=subprocess.PIPE,
            ).stdout.decode("utf-8")

        # Make postgres_exporter custom script if enabled in environment.
        if enable_postgres_exporter is True:
            convert(
                "/conf/run_pg_exporter.sh.j2",
                "/conf/run_pg_exporter.sh",
                postgres_user=os.environ.get("POSTGRES_USER"),
                postgres_password=os.environ.get("POSTGRES_PASSWORD"),
                postgres_db=os.environ.get("POSTGRES_DB"),
                postgres_host=os.environ.get("POSTGRES_HOST"),
                postgres_port=os.environ.get("POSTGRES_PORT"),
            )
            # Make the custom script we just made executable, as it's run by cron.
            subprocess.run(
                ["chmod", "0755", "/conf/run_pg_exporter.sh"], stdout=subprocess.PIPE
            ).stdout.decode("utf-8")

        if enable_coturn is True:
            convert(
                "/conf/turnserver.conf.j2",
                "/conf/turnserver.conf",
                server_name=environ["SYNAPSE_SERVER_NAME"],
                coturn_secret=environ["SYNAPSE_TURN_SECRET"],
                min_port=environ["COTURN_MIN_PORT"],
                max_port=environ["COTURN_MAX_PORT"],
                internal_ip=environ["COTURN_INTERNAL_IP"],
                external_ip=environ["COTURN_EXTERNAL_IP"],
                enable_coturn_metrics=environ["COTURN_METRICS"],
            )
        # Always regenerate all other config files
        generate_worker_files(environ, config_path, data_dir)

        # Mark workers as being configured
        with open(mark_filepath, "w") as f:
            f.write("")

    # Lifted right out of start.py
    jemallocpath = "/usr/lib/%s-linux-gnu/libjemalloc.so.2" % (platform.machine(),)

    if os.path.isfile(jemallocpath):
        environ["LD_PRELOAD"] = jemallocpath
    else:
        log("Could not find %s, will not use" % (jemallocpath,))

    # Start supervisord, which will start Synapse, all of the configured worker
    # processes, redis, nginx etc. according to the config we created above.
    log("Starting supervisord")
    flush_buffers()
    os.execle(
        "/usr/local/bin/supervisord",
        "supervisord",
        "-c",
        "/etc/supervisor/supervisord.conf",
        environ,
    )


if __name__ == "__main__":
    main(sys.argv, os.environ)<|MERGE_RESOLUTION|>--- conflicted
+++ resolved
@@ -53,7 +53,6 @@
 from jinja2 import Environment, FileSystemLoader
 
 MAIN_PROCESS_HTTP_LISTENER_PORT = 8080
-<<<<<<< HEAD
 MAIN_PROCESS_HTTP_METRICS_LISTENER_PORT = 8060
 enable_compressor = False
 enable_coturn = False
@@ -61,15 +60,12 @@
 enable_redis_exporter = False
 enable_postgres_exporter = False
 
-=======
-
 # Workers with exposed endpoints needs either "client", "federation", or "media" listener_resources
 # Watching /_matrix/client needs a "client" listener
 # Watching /_matrix/federation needs a "federation" listener
 # Watching /_matrix/media and related needs a "media" listener
 # Stream Writers require "client" and "replication" listeners because they
 #   have to attach by instance_map to the master process and have client endpoints.
->>>>>>> a5fcdea0
 WORKERS_CONFIG: Dict[str, Dict[str, Any]] = {
     "pusher": {
         "app": "synapse.app.generic_worker",
@@ -360,15 +356,11 @@
         outfile.write(rendered)
 
 
-<<<<<<< HEAD
 def getenv_bool(name: str, default: bool = False) -> bool:
     return os.getenv(name, str(default)).lower() in ("yes", "y", "true", "1", "t", "on")
 
 
-def add_sharding_to_shared_config(
-=======
 def add_worker_roles_to_shared_config(
->>>>>>> a5fcdea0
     shared_config: dict,
     worker_type: str,
     worker_name: str,
@@ -406,35 +398,19 @@
             "port": worker_port,
         }
 
-<<<<<<< HEAD
-    elif worker_type in ("account_data", "presence", "receipts", "to_device", "typing"):
-        # Account data writes to the account_data stream, so we need to update
-        # the list of stream writers
-=======
     elif worker_type in ["account_data", "presence", "receipts", "to_device", "typing"]:
         # Update the list of stream writers
         # It's convienent that the name of the worker type is the same as the event stream
->>>>>>> a5fcdea0
         shared_config.setdefault("stream_writers", {}).setdefault(
             worker_type, []
         ).append(worker_name)
 
         # Map of stream writer instance names to host/ports combos
-<<<<<<< HEAD
-=======
         # For now, all stream writers need http replication ports
->>>>>>> a5fcdea0
         instance_map[worker_name] = {
             "host": "localhost",
             "port": worker_port,
         }
-<<<<<<< HEAD
-=======
-
-    elif worker_type == "media_repository":
-        # The first configured media worker will run the media background jobs
-        shared_config.setdefault("media_instance_running_background_jobs", worker_name)
->>>>>>> a5fcdea0
 
 
 def generate_base_homeserver_config() -> None:
@@ -611,11 +587,7 @@
         worker_type_total_count = worker_types.count(worker_type)
 
         # Update the shared config with sharding-related options if necessary
-<<<<<<< HEAD
-        add_sharding_to_shared_config(
-=======
         add_worker_roles_to_shared_config(
->>>>>>> a5fcdea0
             shared_config, worker_type, worker_name, worker_port
         )
 
