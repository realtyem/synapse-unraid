--- conflicted
+++ resolved
@@ -401,14 +401,10 @@
     # start.py already does this for us, so just call that.
     # note that this script is copied in in the official, monolith dockerfile
     os.environ["SYNAPSE_HTTP_PORT"] = str(MAIN_PROCESS_HTTP_LISTENER_PORT)
-<<<<<<< HEAD
     os.environ["SYNAPSE_METRICS_HTTP_PORT"] = str(
         MAIN_PROCESS_HTTP_METRICS_LISTENER_PORT
     )
-    subprocess.check_output(["/usr/local/bin/python", "/start.py", "migrate_config"])
-=======
     subprocess.run(["/usr/local/bin/python", "/start.py", "migrate_config"], check=True)
->>>>>>> 2a76a736
 
 
 def generate_worker_files(
