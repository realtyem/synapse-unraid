# Copyright 2016 OpenMarket Ltd
#
# Licensed under the Apache License, Version 2.0 (the "License");
# you may not use this file except in compliance with the License.
# You may obtain a copy of the License at
#
#     http://www.apache.org/licenses/LICENSE-2.0
#
# Unless required by applicable law or agreed to in writing, software
# distributed under the License is distributed on an "AS IS" BASIS,
# WITHOUT WARRANTIES OR CONDITIONS OF ANY KIND, either express or implied.
# See the License for the specific language governing permissions and
# limitations under the License.

import logging
import math
from typing import Collection, Dict, FrozenSet, List, Mapping, Optional, Set, Union

import attr
from sortedcontainers import SortedDict

from synapse.util import caches

logger = logging.getLogger(__name__)

# for now, assume all entities in the cache are strings
EntityType = str


@attr.s(auto_attribs=True, frozen=True, slots=True)
class AllEntitiesChangedResult:
    """Return type of `get_all_entities_changed`.

    Callers must check that there was a cache hit, via `result.hit`, before
    using the entities in `result.entities`.

    This specifically does *not* implement helpers such as `__bool__` to ensure
    that callers do the correct checks.
    """

    _entities: Optional[List[EntityType]]

    @property
    def hit(self) -> bool:
        return self._entities is not None

    @property
    def entities(self) -> List[EntityType]:
        assert self._entities is not None
        return self._entities


class StreamChangeCache:
    """
    Keeps track of the stream positions of the latest change in a set of entities.
<<<<<<< HEAD

    The entity will is typically a room ID or user ID, but can be any string.

    Can be queried for whether a specific entity has changed after a stream position
    or for a list of changed entities after a stream position. See the individual
    methods for more information.

=======

    The entity will is typically a room ID or user ID, but can be any string.

    Can be queried for whether a specific entity has changed after a stream position
    or for a list of changed entities after a stream position. See the individual
    methods for more information.

>>>>>>> 774e20b5
    Only tracks to a maximum cache size, any position earlier than the earliest
    known stream position must be treated as unknown.
    """

    def __init__(
        self,
        name: str,
        current_stream_pos: int,
        max_size: int = 10000,
        prefilled_cache: Optional[Mapping[EntityType, int]] = None,
    ) -> None:
        self._original_max_size: int = max_size
        self._max_size = math.floor(max_size)

        # map from stream id to the set of entities which changed at that stream id.
        self._cache: SortedDict[int, Set[EntityType]] = SortedDict()
        # map from entity to the stream ID of the latest change for that entity.
        #
        # Must be kept in sync with _cache.
        self._entity_to_key: Dict[EntityType, int] = {}

        # the earliest stream_pos for which we can reliably answer
        # get_all_entities_changed. In other words, one less than the earliest
        # stream_pos for which we know _cache is valid.
        #
        self._earliest_known_stream_pos = current_stream_pos

        self.name = name
        self.metrics = caches.register_cache(
            "cache", self.name, self._cache, resize_callback=self.set_cache_factor
        )

        if prefilled_cache:
            for entity, stream_pos in prefilled_cache.items():
                self.entity_has_changed(entity, stream_pos)

    def set_cache_factor(self, factor: float) -> bool:
        """
        Set the cache factor for this individual cache.

        This will trigger a resize if it changes, which may require evicting
        items from the cache.

        Returns:
            Whether the cache changed size or not.
        """
        new_size = math.floor(self._original_max_size * factor)
        if new_size != self._max_size:
            self.max_size = new_size
            self._evict()
            return True
        return False

    def has_entity_changed(self, entity: EntityType, stream_pos: int) -> bool:
        """
        Returns True if the entity may have been updated after stream_pos.

        Args:
            entity: The entity to check for changes.
            stream_pos: The stream position to check for changes after.

        Return:
            True if the entity may have been updated, this happens if:
                * The given stream position is at or earlier than the earliest
                  known stream position.
                * The given stream position is earlier than the latest change for
                  the entity.

            False otherwise:
                * The entity is unknown.
                * The given stream position is at or later than the latest change
                  for the entity.
        """
        assert isinstance(stream_pos, int)

        # _cache is not valid at or before the earliest known stream position, so
        # return that the entity has changed.
        if stream_pos <= self._earliest_known_stream_pos:
            self.metrics.inc_misses()
            return True

        # If the entity is unknown, it hasn't changed.
        latest_entity_change_pos = self._entity_to_key.get(entity, None)
        if latest_entity_change_pos is None:
            self.metrics.inc_hits()
            return False

        # This is a known entity, return true if the stream position is earlier
        # than the last change.
        if stream_pos < latest_entity_change_pos:
            self.metrics.inc_misses()
            return True

        # Otherwise, the stream position is after the latest change: return false.
        self.metrics.inc_hits()
        return False

    def get_entities_changed(
        self, entities: Collection[EntityType], stream_pos: int
    ) -> Union[Set[EntityType], FrozenSet[EntityType]]:
        """
        Returns the subset of the given entities that have had changes after the given position.

        Entities unknown to the cache will be returned.

        If the position is too old it will just return the given list.

        Args:
            entities: Entities to check for changes.
            stream_pos: The stream position to check for changes after.

        Return:
            A subset of entities which have changed after the given stream position.

            This will be all entities if the given stream position is at or earlier
            than the earliest known stream position.
        """
        cache_result = self.get_all_entities_changed(stream_pos)
        if cache_result.hit:
            # We now do an intersection, trying to do so in the most efficient
            # way possible (some of these sets are *large*). First check in the
            # given iterable is already a set that we can reuse, otherwise we
            # create a set of the *smallest* of the two iterables and call
            # `intersection(..)` on it (this can be twice as fast as the reverse).
            if isinstance(entities, (set, frozenset)):
                result = entities.intersection(cache_result.entities)
            elif len(cache_result.entities) < len(entities):
                result = set(cache_result.entities).intersection(entities)
            else:
                result = set(entities).intersection(cache_result.entities)
            self.metrics.inc_hits()
        else:
            result = set(entities)
            self.metrics.inc_misses()

        return result

    def has_any_entity_changed(self, stream_pos: int) -> bool:
        """
        Returns true if any entity has changed after the given stream position.
<<<<<<< HEAD

        Args:
            stream_pos: The stream position to check for changes after.

        Return:
            True if any entity has changed after the given stream position or
            if the given stream position is at or earlier than the earliest
            known stream position.

            False otherwise.
        """
        assert isinstance(stream_pos, int)
=======
>>>>>>> 774e20b5

        Args:
            stream_pos: The stream position to check for changes after.

<<<<<<< HEAD
=======
        Return:
            True if any entity has changed after the given stream position or
            if the given stream position is at or earlier than the earliest
            known stream position.

            False otherwise.
        """
        assert isinstance(stream_pos, int)

>>>>>>> 774e20b5
        # _cache is not valid at or before the earliest known stream position, so
        # return that an entity has changed.
        if stream_pos <= self._earliest_known_stream_pos:
            self.metrics.inc_misses()
            return True

<<<<<<< HEAD
=======
        # If the cache is empty, nothing can have changed.
        if not self._cache:
            self.metrics.inc_misses()
            return False

>>>>>>> 774e20b5
        self.metrics.inc_hits()
        return stream_pos < self._cache.peekitem()[0]

    def get_all_entities_changed(self, stream_pos: int) -> AllEntitiesChangedResult:
        """
        Returns all entities that have had changes after the given position.

        If the stream change cache does not go far enough back, i.e. the
        position is too old, it will return None.

        Returns the entities in the order that they were changed.

        Args:
            stream_pos: The stream position to check for changes after.

        Return:
            A class indicating if we have the requested data cached, and if so
            includes the entities in the order they were changed.
        """
        assert isinstance(stream_pos, int)

        # _cache is not valid at or before the earliest known stream position, so
        # return None to mark that it is unknown if an entity has changed.
        if stream_pos <= self._earliest_known_stream_pos:
            return AllEntitiesChangedResult(None)

        changed_entities: List[EntityType] = []

        for k in self._cache.islice(start=self._cache.bisect_right(stream_pos)):
            changed_entities.extend(self._cache[k])
        return AllEntitiesChangedResult(changed_entities)

    def entity_has_changed(self, entity: EntityType, stream_pos: int) -> None:
        """
        Informs the cache that the entity has been changed at the given position.
<<<<<<< HEAD

        Args:
            entity: The entity to mark as changed.
            stream_pos: The stream position to update the entity to.
        """
        assert isinstance(stream_pos, int)

=======

        Args:
            entity: The entity to mark as changed.
            stream_pos: The stream position to update the entity to.
        """
        assert isinstance(stream_pos, int)

>>>>>>> 774e20b5
        # For a change before _cache is valid (e.g. at or before the earliest known
        # stream position) there's nothing to do.
        if stream_pos <= self._earliest_known_stream_pos:
            return

        old_pos = self._entity_to_key.get(entity, None)
        if old_pos is not None:
            if old_pos >= stream_pos:
                # nothing to do
                return
            e = self._cache[old_pos]
            e.remove(entity)
            if not e:
                # cache at this point is now empty
                del self._cache[old_pos]

        e1 = self._cache.get(stream_pos)
        if e1 is None:
            e1 = self._cache[stream_pos] = set()
        e1.add(entity)
        self._entity_to_key[entity] = stream_pos
        self._evict()

    def _evict(self) -> None:
        """
        Ensure the cache has not exceeded the maximum size.

        Evicts entries until it is at the maximum size.
        """
        # if the cache is too big, remove entries
        while len(self._cache) > self._max_size:
            k, r = self._cache.popitem(0)
            self._earliest_known_stream_pos = max(k, self._earliest_known_stream_pos)
            for entity in r:
                self._entity_to_key.pop(entity, None)

    def get_max_pos_of_last_change(self, entity: EntityType) -> int:
        """Returns an upper bound of the stream id of the last change to an
        entity.

        Args:
            entity: The entity to check.

        Return:
            The stream position of the latest change for the given entity or
            the earliest known stream position if the entitiy is unknown.
        """
        return self._entity_to_key.get(entity, self._earliest_known_stream_pos)<|MERGE_RESOLUTION|>--- conflicted
+++ resolved
@@ -53,7 +53,6 @@
 class StreamChangeCache:
     """
     Keeps track of the stream positions of the latest change in a set of entities.
-<<<<<<< HEAD
 
     The entity will is typically a room ID or user ID, but can be any string.
 
@@ -61,15 +60,6 @@
     or for a list of changed entities after a stream position. See the individual
     methods for more information.
 
-=======
-
-    The entity will is typically a room ID or user ID, but can be any string.
-
-    Can be queried for whether a specific entity has changed after a stream position
-    or for a list of changed entities after a stream position. See the individual
-    methods for more information.
-
->>>>>>> 774e20b5
     Only tracks to a maximum cache size, any position earlier than the earliest
     known stream position must be treated as unknown.
     """
@@ -210,7 +200,6 @@
     def has_any_entity_changed(self, stream_pos: int) -> bool:
         """
         Returns true if any entity has changed after the given stream position.
-<<<<<<< HEAD
 
         Args:
             stream_pos: The stream position to check for changes after.
@@ -223,38 +212,18 @@
             False otherwise.
         """
         assert isinstance(stream_pos, int)
-=======
->>>>>>> 774e20b5
-
-        Args:
-            stream_pos: The stream position to check for changes after.
-
-<<<<<<< HEAD
-=======
-        Return:
-            True if any entity has changed after the given stream position or
-            if the given stream position is at or earlier than the earliest
-            known stream position.
-
-            False otherwise.
-        """
-        assert isinstance(stream_pos, int)
-
->>>>>>> 774e20b5
+
         # _cache is not valid at or before the earliest known stream position, so
         # return that an entity has changed.
         if stream_pos <= self._earliest_known_stream_pos:
             self.metrics.inc_misses()
             return True
 
-<<<<<<< HEAD
-=======
         # If the cache is empty, nothing can have changed.
         if not self._cache:
             self.metrics.inc_misses()
             return False
 
->>>>>>> 774e20b5
         self.metrics.inc_hits()
         return stream_pos < self._cache.peekitem()[0]
 
@@ -290,7 +259,6 @@
     def entity_has_changed(self, entity: EntityType, stream_pos: int) -> None:
         """
         Informs the cache that the entity has been changed at the given position.
-<<<<<<< HEAD
 
         Args:
             entity: The entity to mark as changed.
@@ -298,15 +266,6 @@
         """
         assert isinstance(stream_pos, int)
 
-=======
-
-        Args:
-            entity: The entity to mark as changed.
-            stream_pos: The stream position to update the entity to.
-        """
-        assert isinstance(stream_pos, int)
-
->>>>>>> 774e20b5
         # For a change before _cache is valid (e.g. at or before the earliest known
         # stream position) there's nothing to do.
         if stream_pos <= self._earliest_known_stream_pos:
