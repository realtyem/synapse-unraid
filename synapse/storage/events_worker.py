--- conflicted
+++ resolved
@@ -649,16 +649,16 @@
 
             return res
 
-<<<<<<< HEAD
-        return self.runInteraction("get_rejection_reasons", f)
+        return self.runInteraction("get_seen_events_with_rejections", f)
 
     def _get_current_state_event_counts_txn(self, txn, room_id):
         """
         See get_current_state_event_counts.
         """
         sql = "SELECT COUNT(*) FROM current_state_events WHERE room_id=?"
-=======
-        return self.runInteraction("get_seen_events_with_rejections", f)
+        txn.execute(sql, (room_id,))
+        row = txn.fetchone()
+        return row[0] if row else 0
 
     def _get_total_state_event_counts_txn(self, txn, room_id):
         """
@@ -670,21 +670,13 @@
             INNER JOIN events USING (room_id, event_id)
             WHERE room_id=?
         """
->>>>>>> 82d9d524
         txn.execute(sql, (room_id,))
         row = txn.fetchone()
         return row[0] if row else 0
 
-<<<<<<< HEAD
-    def _get_total_state_event_counts_txn(self, txn, room_id):
-        """
-        See get_total_state_event_counts.
-        """
-        sql = "SELECT COUNT(*) FROM state_events WHERE room_id=?"
-=======
-    def get_total_state_event_counts(self, room_id):
-        """
-        Gets the total number of state events in a room.
+    def get_current_state_event_counts(self, room_id):
+        """
+        Gets the current number of state events in a room.
 
         Args:
             room_id (str)
@@ -693,8 +685,7 @@
             Deferred[int]
         """
         return self.runInteraction(
-            "get_total_state_event_counts",
-            self._get_total_state_event_counts_txn, room_id
+            "get_current_state_event_counts", self._get_current_state_event_counts_txn, room_id
         )
 
     def _get_current_state_event_counts_txn(self, txn, room_id):
@@ -702,7 +693,6 @@
         See get_current_state_event_counts.
         """
         sql = "SELECT COUNT(*) FROM current_state_events WHERE room_id=?"
->>>>>>> 82d9d524
         txn.execute(sql, (room_id,))
         row = txn.fetchone()
         return row[0] if row else 0
@@ -718,25 +708,17 @@
             Deferred[int]
         """
         return self.runInteraction(
-<<<<<<< HEAD
-            "get_current_state_event_counts", self._get_current_state_event_counts_txn, room_id
-=======
             "get_current_state_event_counts",
             self._get_current_state_event_counts_txn, room_id
->>>>>>> 82d9d524
         )
 
     @defer.inlineCallbacks
     def get_room_complexity(self, room_id):
         """
-<<<<<<< HEAD
-        Get the complexity of a room.
-=======
         Get a rough approximation of the complexity of the room. This is used by
         remote servers to decide whether they wish to join the room or not.
         Higher complexity value indicates that being in the room will consume
         more resources.
->>>>>>> 82d9d524
 
         Args:
             room_id (str)
