--- conflicted
+++ resolved
@@ -14,11 +14,7 @@
 # WITHOUT WARRANTIES OR CONDITIONS OF ANY KIND, either express or implied.
 # See the License for the specific language governing permissions and
 # limitations under the License.
-<<<<<<< HEAD
-from typing import Dict, List
-=======
 from typing import Dict, List, Tuple
->>>>>>> 2ab0b021
 
 from canonicaljson import encode_canonical_json, json
 
